package main

import (
	"context"
	"encoding/hex"
	"errors"
	"log"
	"math/rand"
	"os"
	"path/filepath"
	"sort"
	"strconv"
	"strings"
	"time"

	//"github.com/getAlby/nostr-wallet-connect/glalby" // for local development only

	"github.com/getAlby/glalby-go/glalby"
	decodepay "github.com/nbd-wtf/ln-decodepay"
	"github.com/sirupsen/logrus"

	"github.com/getAlby/nostr-wallet-connect/models/lnclient"
)

type GreenlightService struct {
	workdir string
	client  *glalby.BlockingGreenlightAlbyClient
	svc     *Service
}

func NewGreenlightService(svc *Service, mnemonic, inviteCode, workDir string) (result lnclient.LNClient, err error) {
	if mnemonic == "" || inviteCode == "" || workDir == "" {
		return nil, errors.New("one or more required greenlight configuration are missing")
	}

	//create dir if not exists
	newpath := filepath.Join(workDir)
	err = os.MkdirAll(newpath, os.ModePerm)
	if err != nil {
		log.Printf("Failed to create greenlight working dir: %v", err)
		return nil, err
	}

	var credentials *glalby.GreenlightCredentials
	// NOTE: mnemonic used for encryption
	existingDeviceCert, _ := svc.cfg.Get("GreenlightDeviceCert", mnemonic)
	existingDeviceKey, _ := svc.cfg.Get("GreenlightDeviceKey", mnemonic)

	if existingDeviceCert != "" && existingDeviceKey != "" {
		credentials = &glalby.GreenlightCredentials{
			DeviceCert: existingDeviceCert,
			DeviceKey:  existingDeviceKey,
		}
		svc.Logger.Info("Using saved greenlight credentials")
	}

	if credentials == nil {
		svc.Logger.Info("No greenlight credentials found, attempting to recover existing node")
		recoveredCredentials, err := glalby.Recover(mnemonic)
		credentials = &recoveredCredentials

		if err != nil {
			svc.Logger.Errorf("Failed to recover node: %v", err)
			svc.Logger.Infof("Trying to register instead...")
			recoveredCredentials, err := glalby.Register(mnemonic, inviteCode)
			credentials = &recoveredCredentials

			if err != nil {
				svc.Logger.Fatalf("Failed to register new node")
			}
		}

		if credentials == nil || credentials.DeviceCert == "" || credentials.DeviceKey == "" {
			log.Fatalf("unexpected response from Recover")
		}
		// NOTE: mnemonic used for encryption
		svc.cfg.SetUpdate("GreenlightDeviceCert", credentials.DeviceCert, mnemonic)
		svc.cfg.SetUpdate("GreenlightDeviceKey", credentials.DeviceKey, mnemonic)
	}

	client, err := glalby.NewBlockingGreenlightAlbyClient(mnemonic, *credentials)

	if err != nil {
		log.Printf("Failed to create greenlight alby client: %v", err)
	}
	if client == nil {
		log.Fatalf("unexpected response from NewBlockingGreenlightAlbyClient")
	}

	gs := GreenlightService{
		workdir: newpath,
		client:  client,
		svc:     svc,
	}

	nodeInfo, err := client.GetInfo()

	if err != nil {
		return nil, err
	}

	log.Printf("Node info: %v", nodeInfo)

	return &gs, nil
}

func (gs *GreenlightService) Shutdown() error {
	return nil
}

func (gs *GreenlightService) SendPaymentSync(ctx context.Context, payReq string) (preimage string, err error) {
	response, err := gs.client.Pay(glalby.PayRequest{
		Bolt11: payReq,
	})

	if err != nil {
		gs.svc.Logger.Errorf("Failed to send payment: %v", err)
		return "", err
	}
	log.Printf("SendPaymentSync succeeded: %v", response.Preimage)
	return response.Preimage, nil
}

func (gs *GreenlightService) SendKeysend(ctx context.Context, amount int64, destination, preimage string, custom_records []lnclient.TLVRecord) (preImage string, err error) {

	extraTlvs := []glalby.TlvEntry{}

	for _, customRecord := range custom_records {
		extraTlvs = append(extraTlvs, glalby.TlvEntry{
			Ty:    customRecord.Type,
			Value: hex.EncodeToString([]byte(customRecord.Value)),
		})
	}

	amount_u64 := uint64(amount)
	// TODO: support passing custom preimage
	response, err := gs.client.KeySend(glalby.KeySendRequest{
		Destination: destination,
		AmountMsat:  &amount_u64,
		ExtraTlvs:   &extraTlvs,
	})

	if err != nil {
		gs.svc.Logger.Errorf("Failed to send keysend payment: %v", err)
		return "", err
	}

	return response.PaymentPreimage, nil
}

func (gs *GreenlightService) GetBalance(ctx context.Context) (balance int64, err error) {
	response, err := gs.client.ListFunds(glalby.ListFundsRequest{})

	if err != nil {
		gs.svc.Logger.Errorf("Failed to list funds: %v", err)
		return 0, err
	}

	balance = 0
	for _, channel := range response.Channels {
		if channel.OurAmountMsat != nil && channel.Connected {
			balance += int64(*channel.OurAmountMsat)
		}
	}

	return balance, nil
}

func (gs *GreenlightService) MakeInvoice(ctx context.Context, amount int64, description string, descriptionHash string, expiry int64) (transaction *Nip47Transaction, err error) {
	uexpiry := uint64(expiry)
	// TODO: it seems description hash cannot be passed to greenlight
	invoice, err := gs.client.MakeInvoice(glalby.MakeInvoiceRequest{
		AmountMsat:  uint64(amount),
		Description: description,
		Label:       "label_" + strconv.Itoa(rand.Int()),
		Expiry:      &uexpiry,
	})

	if err != nil {
		gs.svc.Logger.Errorf("MakeInvoice failed: %v", err)
		return nil, err
	}

	paymentRequest, err := decodepay.Decodepay(strings.ToLower(invoice.Bolt11))
	if err != nil {
		gs.svc.Logger.WithFields(logrus.Fields{
			"invoice": invoice.Bolt11,
		}).Errorf("Failed to decode bolt11 invoice: %v", invoice.Bolt11)
		return nil, err
	}

	description = paymentRequest.Description
	descriptionHash = paymentRequest.DescriptionHash
	expiresAt := int64(invoice.ExpiresAt)
	transaction = &Nip47Transaction{
		Type:            "incoming",
		Invoice:         invoice.Bolt11,
		Description:     description,
		DescriptionHash: descriptionHash,
		PaymentHash:     invoice.PaymentHash,
		ExpiresAt:       &expiresAt,
		Amount:          amount,
		CreatedAt:       int64(paymentRequest.CreatedAt),
	}

	return transaction, nil
}

func (gs *GreenlightService) LookupInvoice(ctx context.Context, paymentHash string) (transaction *Nip47Transaction, err error) {
	response, err := gs.client.ListInvoices(glalby.ListInvoicesRequest{
		PaymentHash: &paymentHash,
	})

	if err != nil {
		gs.svc.Logger.Errorf("ListInvoices failed: %v", err)
		return nil, err
	}

	if len(response.Invoices) == 0 {
		return nil, errors.New("invoice not found")
	}
	invoice := response.Invoices[0]

	if invoice.Bolt11 == nil {
		return nil, errors.New("not a Bolt11 invoice")
	}

	transaction, err = gs.greenlightInvoiceToTransaction(&invoice)

	if err != nil {
		gs.svc.Logger.Errorf("Failed to map invoice: %v", err)
		return nil, err
	}

	return transaction, nil
}

func (gs *GreenlightService) ListTransactions(ctx context.Context, from, until, limit, offset uint64, unpaid bool, invoiceType string) (transactions []Nip47Transaction, err error) {
	listInvoicesResponse, err := gs.client.ListInvoices(glalby.ListInvoicesRequest{})

	if err != nil {
		gs.svc.Logger.Errorf("ListInvoices failed: %v", err)
		return nil, err
	}

	transactions = []Nip47Transaction{}

	if err != nil {
		log.Printf("ListInvoices failed: %v", err)
		return nil, err
	}

	for _, invoice := range listInvoicesResponse.Invoices {
		if invoice.PaidAt == nil {
			// skip unpaid invoices
			continue
		}

		transaction, err := gs.greenlightInvoiceToTransaction(&invoice)
		if err != nil {
			continue
		}

		transactions = append(transactions, *transaction)
	}

	listPaymentsResponse, err := gs.client.ListPayments(glalby.ListPaymentsRequest{})

	if err != nil {
		gs.svc.Logger.Errorf("ListPayments failed: %v", err)
		return nil, err
	}

	for _, payment := range listPaymentsResponse.Payments {
		description := ""
		descriptionHash := ""
		bolt11 := ""
		var expiresAt *int64
		if payment.Bolt11 != nil {
			// TODO: Greenlight should provide these details so we don't need to manually decode the invoice
			bolt11 := *payment.Bolt11
			paymentRequest, err := decodepay.Decodepay(strings.ToLower(bolt11))
			if err != nil {
				log.Printf("Failed to decode bolt11 invoice: %v", bolt11)
				return nil, err
			}

			description = paymentRequest.Description
			descriptionHash = paymentRequest.DescriptionHash
			expiresAtUnix := time.UnixMilli(int64(paymentRequest.CreatedAt) * 1000).Add(time.Duration(paymentRequest.Expiry) * time.Second).Unix()
			expiresAt = &expiresAtUnix
		}

		preimage := ""
		if payment.Preimage != nil {
			preimage = *payment.Preimage
		}
		var amount int64 = 0
		var fee int64 = 0
		if payment.AmountSentMsat != nil {
			amount = int64(*payment.AmountSentMsat)
			if payment.AmountMsat != nil {
				fee = amount - int64(*payment.AmountMsat)
			}
		}
		var settledAt *int64
		if payment.CompletedAt != nil {
			completedAt := int64(*payment.CompletedAt)
			settledAt = &completedAt
		}

		transactions = append(transactions, lnclient.Transaction{
			Type:            "outgoing",
			Invoice:         bolt11,
			Description:     description,
			DescriptionHash: descriptionHash,
			Preimage:        preimage,
			PaymentHash:     payment.PaymentHash,
			ExpiresAt:       expiresAt,
			Amount:          amount,
			FeesPaid:        fee,
			CreatedAt:       int64(payment.CreatedAt),
			SettledAt:       settledAt,
		})
	}

	// sort by created date descending
	sort.SliceStable(transactions, func(i, j int) bool {
		return transactions[i].CreatedAt > transactions[j].CreatedAt
	})

	return transactions, nil
}

func (gs *GreenlightService) GetInfo(ctx context.Context) (info *lnclient.NodeInfo, err error) {
	nodeInfo, err := gs.client.GetInfo()

	if err != nil {
		gs.svc.Logger.Errorf("GetInfo failed: %v", err)
		return nil, err
	}

	return &lnclient.NodeInfo{
		Alias:       nodeInfo.Alias,
		Color:       nodeInfo.Color,
		Pubkey:      nodeInfo.Pubkey,
		Network:     nodeInfo.Network,
		BlockHeight: nodeInfo.BlockHeight,
		BlockHash:   "",
	}, nil
}

func (gs *GreenlightService) ListChannels(ctx context.Context) ([]lnclient.Channel, error) {
	response, err := gs.client.ListFunds(glalby.ListFundsRequest{})

	if err != nil {
		gs.svc.Logger.Errorf("Failed to list funds: %v", err)
		return nil, err
	}

	channels := []lnclient.Channel{}

	for _, glChannel := range response.Channels {
		if glChannel.ChannelId == nil {
			continue
		}

		var localAmount uint64
		if glChannel.OurAmountMsat != nil {
			localAmount = *glChannel.OurAmountMsat
		}
		var totalAmount uint64
		if glChannel.AmountMsat != nil {
			totalAmount = *glChannel.AmountMsat
		}

		channels = append(channels, lnclient.Channel{
			LocalBalance:  int64(localAmount),
			RemoteBalance: int64(totalAmount - localAmount),
			RemotePubkey:  glChannel.PeerId,
			Id:            *glChannel.ChannelId,
			Active:        glChannel.State == 2,
			// TODO: add Public property
		})
	}

	return channels, nil
}

func (gs *GreenlightService) GetNodeConnectionInfo(ctx context.Context) (nodeConnectionInfo *lnclient.NodeConnectionInfo, err error) {
	info, err := gs.GetInfo(ctx)
	if err != nil {
		gs.svc.Logger.Errorf("GetInfo failed: %v", err)
		return nil, err
	}
	return &lnclient.NodeConnectionInfo{
		Pubkey: info.Pubkey,
	}, nil
}

func (gs *GreenlightService) ConnectPeer(ctx context.Context, connectPeerRequest *lnclient.ConnectPeerRequest) error {
	var host *string
	if connectPeerRequest.Address != "" {
		host = &connectPeerRequest.Address
	}
	var port *uint16
	if connectPeerRequest.Port > 0 {
		port = &connectPeerRequest.Port
	}
	_, err := gs.client.ConnectPeer(glalby.ConnectPeerRequest{
		Id:   connectPeerRequest.Pubkey,
		Host: host,
		Port: port,
	})
	if err != nil {
		gs.svc.Logger.Errorf("ConnectPeer failed: %v", err)
		return err
	}
	return nil
}

func (gs *GreenlightService) OpenChannel(ctx context.Context, openChannelRequest *lnclient.OpenChannelRequest) (*lnclient.OpenChannelResponse, error) {

	amountMsat := uint64(openChannelRequest.Amount) * 1000
	// minConf := uint32(0) //
	response, err := gs.client.FundChannel(glalby.FundChannelRequest{
		Id:         openChannelRequest.Pubkey,
		AmountMsat: &amountMsat,
		Announce:   &openChannelRequest.Public,
		// Minconf:    &minConf,
	})
	if err != nil {
		gs.svc.Logger.Errorf("OpenChannel failed: %v", err)
		return nil, err
	}

	return &lnclient.OpenChannelResponse{
		FundingTxId: response.Txid,
	}, nil
}

func (gs *GreenlightService) CloseChannel(ctx context.Context, closeChannelRequest *lnclient.CloseChannelRequest) (*lnclient.CloseChannelResponse, error) {
	return nil, nil
}

func (gs *GreenlightService) GetNewOnchainAddress(ctx context.Context) (string, error) {

	newAddressResponse, err := gs.client.NewAddress(glalby.NewAddressRequest{})
	if err != nil {
		gs.svc.Logger.Errorf("NewAddress failed: %v", err)
		return "", err
	}
	if newAddressResponse.Bech32 == nil {
		return "", errors.New("no Bech32 in new address response")
	}

	return *newAddressResponse.Bech32, nil
}

func (gs *GreenlightService) GetOnchainBalance(ctx context.Context) (*lnclient.OnchainBalanceResponse, error) {
	response, err := gs.client.ListFunds(glalby.ListFundsRequest{})
	gs.svc.Logger.WithField("response", response).Info("Listed funds")

	if err != nil {
		gs.svc.Logger.Errorf("Failed to list funds: %v", err)
		return nil, err
	}

	var spendableBalance int64 = 0
	var pendingBalance int64 = 0
	for _, output := range response.Outputs {
		if output.AmountMsat != nil {
			if output.Status == 1 {
				spendableBalance += int64(*output.AmountMsat)
			} else {
				pendingBalance += int64(*output.AmountMsat)
			}
		}
	}

	return &lnclient.OnchainBalanceResponse{
		Spendable: spendableBalance / 1000,
		Total:     (spendableBalance + pendingBalance) / 1000,
	}, nil
}

func (gs *GreenlightService) RedeemOnchainFunds(ctx context.Context, toAddress string) (string, error) {
	amountAll := glalby.AmountOrAll(glalby.AmountOrAllAll{})
	txId, err := gs.client.Withdraw(glalby.WithdrawRequest{
		Destination: toAddress,
		Amount:      &amountAll,
	})
	if err != nil {
		gs.svc.Logger.WithError(err).Error("Withdraw failed")
		return "", err
	}
	gs.svc.Logger.WithField("txId", txId).Info("Redeeming on chain funds")

	return txId.Txid, nil
}

<<<<<<< HEAD
func (gs *GreenlightService) SendPaymentProbes(ctx context.Context, invoice string) error {
	return nil
}

func (gs *GreenlightService) SendSpontaneousPaymentProbes(ctx context.Context, amount_msat uint64, node_id string) error {
	return nil
}

func (gs *GreenlightService) ListPeers(ctx context.Context) ([]lnclient.PeerDetails, error) {
	return nil, nil
}

func (gs *GreenlightService) GetLogOutput(ctx context.Context, maxLen int) (string, error) {
	return "", nil
=======
func (gs *GreenlightService) SignMessage(ctx context.Context, message string) (string, error) {
	response, err := gs.client.SignMessage(glalby.SignMessageRequest{
		Message: message,
	})

	if err != nil {
		gs.svc.Logger.Errorf("SignMessage failed: %v", err)
		return "", err
	}

	return response.Zbase, nil
>>>>>>> 34bdcd2e
}

func (gs *GreenlightService) greenlightInvoiceToTransaction(invoice *glalby.ListInvoicesInvoice) (*Nip47Transaction, error) {
	description := ""
	descriptionHash := ""
	if invoice.Description != nil {
		description = *invoice.Description
	}
	bolt11 := *invoice.Bolt11
	paymentRequest, err := decodepay.Decodepay(strings.ToLower(bolt11))
	if err != nil {
		gs.svc.Logger.WithFields(logrus.Fields{
			"invoice": bolt11,
		}).Errorf("Failed to decode bolt11 invoice: %v", bolt11)
		return nil, err
	}
	if description == "" {
		description = paymentRequest.Description
	}
	descriptionHash = paymentRequest.DescriptionHash

	expiresAt := int64(invoice.ExpiresAt)

	var amount int64 = 0
	var fee int64 = 0
	if invoice.AmountReceivedMsat != nil {
		amount = int64(*invoice.AmountReceivedMsat)
		if invoice.AmountMsat != nil {
			fee = int64(*invoice.AmountMsat) - amount
		}
	}

	preimage := ""
	var settledAt *int64
	if invoice.PaidAt != nil {
		preimage = *invoice.PaymentPreimage
		paidAt := int64(*invoice.PaidAt)
		settledAt = &paidAt
	}

	transaction := &Nip47Transaction{
		Type:            "incoming",
		Invoice:         bolt11,
		Description:     description,
		DescriptionHash: descriptionHash,
		PaymentHash:     invoice.PaymentHash,
		ExpiresAt:       &expiresAt,
		Amount:          amount,
		FeesPaid:        fee,
		CreatedAt:       int64(paymentRequest.CreatedAt),
		Preimage:        preimage,
		SettledAt:       settledAt,
	}
	return transaction, nil
}

func (gs *GreenlightService) ResetRouter(ctx context.Context) error {
	return nil
}

func (gs *GreenlightService) GetBalances(ctx context.Context) (*lnclient.BalancesResponse, error) {
	onchainBalance, err := gs.GetOnchainBalance(ctx)
	if err != nil {
		gs.svc.Logger.WithError(err).Error("Failed to retrieve onchain balance")
		return nil, err
	}

	response, err := gs.client.ListFunds(glalby.ListFundsRequest{})

	if err != nil {
		gs.svc.Logger.Errorf("Failed to list funds: %v", err)
		return nil, err
	}

	var totalReceivable int64 = 0
	var totalSpendable int64 = 0
	var nextMaxReceivable int64 = 0
	var nextMaxSpendable int64 = 0
	var nextMaxReceivableMPP int64 = 0
	var nextMaxSpendableMPP int64 = 0
	for _, channel := range response.Channels {
		if channel.OurAmountMsat != nil && channel.AmountMsat != nil && channel.Connected {

			channelReceivable := int64(*channel.AmountMsat - *channel.OurAmountMsat)
			channelSpendable := int64(*channel.OurAmountMsat)

			nextMaxReceivable = max(nextMaxReceivable, channelReceivable)
			nextMaxSpendable = max(nextMaxSpendable, channelSpendable)

			nextMaxReceivableMPP += channelReceivable
			nextMaxSpendableMPP += channelSpendable

			totalReceivable += channelReceivable
			totalSpendable += channelSpendable
		}
	}

	return &lnclient.BalancesResponse{
		Onchain: *onchainBalance,
		Lightning: lnclient.LightningBalanceResponse{
			TotalSpendable:       totalSpendable,
			TotalReceivable:      totalReceivable,
			NextMaxSpendable:     nextMaxSpendable,
			NextMaxReceivable:    nextMaxReceivable,
			NextMaxSpendableMPP:  nextMaxSpendableMPP,
			NextMaxReceivableMPP: nextMaxReceivableMPP,
		},
	}, nil

}<|MERGE_RESOLUTION|>--- conflicted
+++ resolved
@@ -499,7 +499,6 @@
 	return txId.Txid, nil
 }
 
-<<<<<<< HEAD
 func (gs *GreenlightService) SendPaymentProbes(ctx context.Context, invoice string) error {
 	return nil
 }
@@ -514,7 +513,8 @@
 
 func (gs *GreenlightService) GetLogOutput(ctx context.Context, maxLen int) (string, error) {
 	return "", nil
-=======
+}
+
 func (gs *GreenlightService) SignMessage(ctx context.Context, message string) (string, error) {
 	response, err := gs.client.SignMessage(glalby.SignMessageRequest{
 		Message: message,
@@ -526,7 +526,6 @@
 	}
 
 	return response.Zbase, nil
->>>>>>> 34bdcd2e
 }
 
 func (gs *GreenlightService) greenlightInvoiceToTransaction(invoice *glalby.ListInvoicesInvoice) (*Nip47Transaction, error) {
