--- conflicted
+++ resolved
@@ -357,7 +357,6 @@
 	return "", nil
 }
 
-<<<<<<< HEAD
 func (svc *LNDService) SendPaymentProbes(ctx context.Context, invoice string) error {
 	return nil
 }
@@ -372,7 +371,8 @@
 
 func (svc *LNDService) GetLogOutput(ctx context.Context, maxLen int) (string, error) {
 	return "", nil
-=======
+}
+
 func (svc *LNDService) SignMessage(ctx context.Context, message string) (string, error) {
 	resp, err := svc.client.SignMessage(ctx, &lnrpc.SignMessageRequest{Msg: []byte(message)})
 	if err != nil {
@@ -402,7 +402,6 @@
 			NextMaxReceivableMPP: 0,       // TODO: implement
 		},
 	}, nil
->>>>>>> 34bdcd2e
 }
 
 func lndInvoiceToTransaction(invoice *lnrpc.Invoice) *Nip47Transaction {
