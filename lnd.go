package main

import (
	"context"
	"crypto/rand"
	"crypto/sha256"
	"encoding/hex"
	"errors"
	"sort"
	"strings"
	"time"

	decodepay "github.com/nbd-wtf/ln-decodepay"

	"github.com/getAlby/nostr-wallet-connect/lnd"
	"github.com/getAlby/nostr-wallet-connect/models/lnclient"

	"github.com/sirupsen/logrus"
	"gorm.io/gorm"

	"github.com/lightningnetwork/lnd/lnrpc"
)

// wrap it again :sweat_smile:
// todo: drop dependency on lndhub package
type LNDService struct {
	client *lnd.LNDWrapper
	db     *gorm.DB
	Logger *logrus.Logger
}

func (svc *LNDService) GetBalance(ctx context.Context) (balance int64, err error) {
	resp, err := svc.client.ChannelBalance(ctx, &lnrpc.ChannelBalanceRequest{})
	if err != nil {
		return 0, err
	}
	return int64(resp.LocalBalance.Msat), nil
}

func (svc *LNDService) ListTransactions(ctx context.Context, from, until, limit, offset uint64, unpaid bool, invoiceType string) (transactions []Nip47Transaction, err error) {
	// Fetch invoices
	var invoices []*lnrpc.Invoice
	if invoiceType == "" || invoiceType == "incoming" {
		incomingResp, err := svc.client.ListInvoices(ctx, &lnrpc.ListInvoiceRequest{Reversed: true, NumMaxInvoices: limit, IndexOffset: offset})
		if err != nil {
			return nil, err
		}
		invoices = incomingResp.Invoices
	}
	for _, invoice := range invoices {
		// this will cause retrieved amount to be less than limit if unpaid is false
		if !unpaid && invoice.State != lnrpc.Invoice_SETTLED {
			continue
		}

		transaction := lndInvoiceToTransaction(invoice)
		transactions = append(transactions, *transaction)
	}
	// Fetch payments
	var payments []*lnrpc.Payment
	if invoiceType == "" || invoiceType == "outgoing" {
		// Not just pending but failed payments will also be included because of IncludeIncomplete
		outgoingResp, err := svc.client.ListPayments(ctx, &lnrpc.ListPaymentsRequest{Reversed: true, MaxPayments: limit, IndexOffset: offset, IncludeIncomplete: unpaid})
		if err != nil {
			return nil, err
		}
		payments = outgoingResp.Payments
	}
	for _, payment := range payments {
		if payment.Status == lnrpc.Payment_FAILED {
			// don't return failed payments for now
			// this will cause retrieved amount to be less than limit
			continue
		}
		var paymentRequest decodepay.Bolt11
		var expiresAt *int64
		var description string
		var descriptionHash string
		if payment.PaymentRequest != "" {
			paymentRequest, err = decodepay.Decodepay(strings.ToLower(payment.PaymentRequest))
			if err != nil {
				svc.Logger.WithFields(logrus.Fields{
					"bolt11": payment.PaymentRequest,
				}).Errorf("Failed to decode bolt11 invoice: %v", err)

				return nil, err
			}
			expiresAtUnix := time.UnixMilli(int64(paymentRequest.CreatedAt) * 1000).Add(time.Duration(paymentRequest.Expiry) * time.Second).Unix()
			expiresAt = &expiresAtUnix
			description = paymentRequest.Description
			descriptionHash = paymentRequest.DescriptionHash
		}

		var settledAt *int64
		if payment.Status == lnrpc.Payment_SUCCEEDED {
			// FIXME: how to get the actual settled at time?
			settledAtUnix := time.Unix(0, payment.CreationTimeNs).Unix()
			settledAt = &settledAtUnix
		}

		transaction := Nip47Transaction{
			Type:            "outgoing",
			Invoice:         payment.PaymentRequest,
			Preimage:        payment.PaymentPreimage,
			PaymentHash:     payment.PaymentHash,
			Amount:          payment.ValueMsat,
			FeesPaid:        payment.FeeMsat,
			CreatedAt:       time.Unix(0, payment.CreationTimeNs).Unix(),
			Description:     description,
			DescriptionHash: descriptionHash,
			ExpiresAt:       expiresAt,
			SettledAt:       settledAt,
			//TODO: Metadata:  (e.g. keysend),
		}
		transactions = append(transactions, transaction)
	}

	// sort by created date descending
	sort.SliceStable(transactions, func(i, j int) bool {
		return transactions[i].CreatedAt > transactions[j].CreatedAt
	})

	return transactions, nil
}

func (svc *LNDService) GetInfo(ctx context.Context) (info *lnclient.NodeInfo, err error) {
	resp, err := svc.client.GetInfo(ctx, &lnrpc.GetInfoRequest{})
	if err != nil {
		return nil, err
	}
	return &lnclient.NodeInfo{
		Alias:       resp.Alias,
		Color:       resp.Color,
		Pubkey:      resp.IdentityPubkey,
		Network:     resp.Chains[0].Network,
		BlockHeight: resp.BlockHeight,
		BlockHash:   resp.BlockHash,
	}, nil
}

func (svc *LNDService) ListChannels(ctx context.Context) ([]lnclient.Channel, error) {
	channels := []lnclient.Channel{}
	return channels, nil
}

func (svc *LNDService) MakeInvoice(ctx context.Context, amount int64, description string, descriptionHash string, expiry int64) (transaction *Nip47Transaction, err error) {
	var descriptionHashBytes []byte

	if descriptionHash != "" {
		descriptionHashBytes, err = hex.DecodeString(descriptionHash)

		if err != nil || len(descriptionHashBytes) != 32 {
			svc.Logger.WithFields(logrus.Fields{
				"amount":          amount,
				"description":     description,
				"descriptionHash": descriptionHash,
				"expiry":          expiry,
			}).Errorf("Invalid description hash")
			return nil, errors.New("description hash must be 32 bytes hex")
		}
	}

	resp, err := svc.client.AddInvoice(ctx, &lnrpc.Invoice{ValueMsat: amount, Memo: description, DescriptionHash: descriptionHashBytes, Expiry: expiry})
	if err != nil {
		return nil, err
	}

	inv, err := svc.client.LookupInvoice(ctx, &lnrpc.PaymentHash{RHash: resp.RHash})
	if err != nil {
		return nil, err
	}

	transaction = lndInvoiceToTransaction(inv)
	return transaction, nil
}

func (svc *LNDService) LookupInvoice(ctx context.Context, paymentHash string) (transaction *Nip47Transaction, err error) {
	paymentHashBytes, err := hex.DecodeString(paymentHash)

	if err != nil || len(paymentHashBytes) != 32 {
		svc.Logger.WithFields(logrus.Fields{
			"paymentHash": paymentHash,
		}).Errorf("Invalid payment hash")
		return nil, errors.New("Payment hash must be 32 bytes hex")
	}

	lndInvoice, err := svc.client.LookupInvoice(ctx, &lnrpc.PaymentHash{RHash: paymentHashBytes})
	if err != nil {
		return nil, err
	}

	transaction = lndInvoiceToTransaction(lndInvoice)
	return transaction, nil
}

func (svc *LNDService) SendPaymentSync(ctx context.Context, payReq string) (preimage string, err error) {
	resp, err := svc.client.SendPaymentSync(ctx, &lnrpc.SendRequest{PaymentRequest: payReq})
	if err != nil {
		return "", err
	}
	return hex.EncodeToString(resp.PaymentPreimage), nil
}

func (svc *LNDService) SendKeysend(ctx context.Context, amount int64, destination, preimage string, custom_records []lnclient.TLVRecord) (respPreimage string, err error) {
	destBytes, err := hex.DecodeString(destination)
	if err != nil {
		return "", err
	}
	var preImageBytes []byte

	if preimage == "" {
		preImageBytes, err = makePreimageHex()
		preimage = hex.EncodeToString(preImageBytes)
	} else {
		preImageBytes, err = hex.DecodeString(preimage)
	}
	if err != nil || len(preImageBytes) != 32 {
		svc.Logger.WithFields(logrus.Fields{
			"amount":        amount,
			"destination":   destination,
			"preimage":      preimage,
			"customRecords": custom_records,
			"error":         err,
		}).Errorf("Invalid preimage")
		return "", err
	}

	paymentHash := sha256.New()
	paymentHash.Write(preImageBytes)
	paymentHashBytes := paymentHash.Sum(nil)
	paymentHashHex := hex.EncodeToString(paymentHashBytes)

	destCustomRecords := map[uint64][]byte{}
	for _, record := range custom_records {
		destCustomRecords[record.Type] = []byte(record.Value)
	}
	const KEYSEND_CUSTOM_RECORD = 5482373484
	destCustomRecords[KEYSEND_CUSTOM_RECORD] = preImageBytes
	sendPaymentRequest := &lnrpc.SendRequest{
		Dest:              destBytes,
		AmtMsat:           amount,
		PaymentHash:       paymentHashBytes,
		DestFeatures:      []lnrpc.FeatureBit{lnrpc.FeatureBit_TLV_ONION_REQ},
		DestCustomRecords: destCustomRecords,
	}

	resp, err := svc.client.SendPaymentSync(ctx, sendPaymentRequest)
	if err != nil {
		svc.Logger.WithFields(logrus.Fields{
			"amount":        amount,
			"payeePubkey":   destination,
			"paymentHash":   paymentHashHex,
			"preimage":      preimage,
			"customRecords": custom_records,
			"error":         err,
		}).Errorf("Failed to send keysend payment")
		return "", err
	}
	if resp.PaymentError != "" {
		svc.Logger.WithFields(logrus.Fields{
			"amount":        amount,
			"payeePubkey":   destination,
			"paymentHash":   paymentHashHex,
			"preimage":      preimage,
			"customRecords": custom_records,
			"paymentError":  resp.PaymentError,
		}).Errorf("Keysend payment has payment error")
		return "", errors.New(resp.PaymentError)
	}
	respPreimage = hex.EncodeToString(resp.PaymentPreimage)
	if respPreimage == "" {
		svc.Logger.WithFields(logrus.Fields{
			"amount":        amount,
			"payeePubkey":   destination,
			"paymentHash":   paymentHashHex,
			"preimage":      preimage,
			"customRecords": custom_records,
			"paymentError":  resp.PaymentError,
		}).Errorf("No preimage in keysend response")
		return "", errors.New("no preimage in keysend response")
	}
	svc.Logger.WithFields(logrus.Fields{
		"amount":        amount,
		"payeePubkey":   destination,
		"paymentHash":   paymentHashHex,
		"preimage":      preimage,
		"customRecords": custom_records,
		"respPreimage":  respPreimage,
	}).Info("Keysend payment successful")

	return respPreimage, nil
}

func makePreimageHex() ([]byte, error) {
	bytes := make([]byte, 32) // 32 bytes * 8 bits/byte = 256 bits
	_, err := rand.Read(bytes)
	if err != nil {
		return nil, err
	}
	return bytes, nil
}

func NewLNDService(svc *Service, lndAddress, lndCertHex, lndMacaroonHex string) (result lnclient.LNClient, err error) {
	if lndAddress == "" || lndCertHex == "" || lndMacaroonHex == "" {
		return nil, errors.New("one or more required LND configuration are missing")
	}

	lndClient, err := lnd.NewLNDclient(lnd.LNDoptions{
		Address:     lndAddress,
		CertHex:     lndCertHex,
		MacaroonHex: lndMacaroonHex,
	})
	if err != nil {
		svc.Logger.Errorf("Failed to create new LND client %v", err)
		return nil, err
	}
	info, err := lndClient.GetInfo(svc.ctx, &lnrpc.GetInfoRequest{})
	if err != nil {
		return nil, err
	}

	lndService := &LNDService{client: lndClient, Logger: svc.Logger, db: svc.db}

	svc.Logger.Infof("Connected to LND - alias %s", info.Alias)

	return lndService, nil
}

func (svc *LNDService) Shutdown() error {
	return nil
}

func (svc *LNDService) GetNodeConnectionInfo(ctx context.Context) (nodeConnectionInfo *lnclient.NodeConnectionInfo, err error) {
	return &lnclient.NodeConnectionInfo{}, nil
}

func (svc *LNDService) ConnectPeer(ctx context.Context, connectPeerRequest *lnclient.ConnectPeerRequest) error {
	return nil
}
func (svc *LNDService) OpenChannel(ctx context.Context, openChannelRequest *lnclient.OpenChannelRequest) (*lnclient.OpenChannelResponse, error) {
	return nil, nil
}

func (svc *LNDService) CloseChannel(ctx context.Context, closeChannelRequest *lnclient.CloseChannelRequest) (*lnclient.CloseChannelResponse, error) {
	return nil, nil
}

func (svc *LNDService) GetNewOnchainAddress(ctx context.Context) (string, error) {
	return "", nil
}

func (svc *LNDService) GetOnchainBalance(ctx context.Context) (*lnclient.OnchainBalanceResponse, error) {
	return nil, nil
}

func (svc *LNDService) RedeemOnchainFunds(ctx context.Context, toAddress string) (txId string, err error) {
	return "", nil
}

<<<<<<< HEAD
func (svc *LNDService) SignMessage(ctx context.Context, message string) (string, error) {
	resp, err := svc.client.SignMessage(ctx, &lnrpc.SignMessageRequest{Msg: []byte(message)})
	if err != nil {
		return "", err
	}

	return resp.Signature, nil
=======
func (svc *LNDService) GetBalances(ctx context.Context) (*lnclient.BalancesResponse, error) {
	balance, err := svc.GetBalance(ctx)
	if err != nil {
		return nil, err
	}

	return &lnclient.BalancesResponse{
		Onchain: lnclient.OnchainBalanceResponse{
			Spendable: 0, // TODO: implement
			Total:     0, // TODO: implement
		},
		Lightning: lnclient.LightningBalanceResponse{
			TotalSpendable:       balance,
			TotalReceivable:      0,       // TODO: implement
			NextMaxSpendable:     balance, // TODO: implement
			NextMaxReceivable:    0,       // TODO: implement
			NextMaxSpendableMPP:  balance, // TODO: implement
			NextMaxReceivableMPP: 0,       // TODO: implement
		},
	}, nil
>>>>>>> a0729a78
}

func lndInvoiceToTransaction(invoice *lnrpc.Invoice) *Nip47Transaction {
	var settledAt *int64
	var preimage string
	if invoice.State == lnrpc.Invoice_SETTLED {
		settledAt = &invoice.SettleDate
		// only set preimage if invoice is settled
		preimage = hex.EncodeToString(invoice.RPreimage)
	}
	var expiresAt *int64
	if invoice.Expiry > 0 {
		expiresAtUnix := invoice.CreationDate + invoice.Expiry
		expiresAt = &expiresAtUnix
	}

	return &Nip47Transaction{
		Type:            "incoming",
		Invoice:         invoice.PaymentRequest,
		Description:     invoice.Memo,
		DescriptionHash: hex.EncodeToString(invoice.DescriptionHash),
		Preimage:        preimage,
		PaymentHash:     hex.EncodeToString(invoice.RHash),
		Amount:          invoice.ValueMsat,
		FeesPaid:        invoice.AmtPaidMsat,
		CreatedAt:       invoice.CreationDate,
		SettledAt:       settledAt,
		ExpiresAt:       expiresAt,
		// TODO: Metadata (e.g. keysend)
	}
}

func (svc *LNDService) ResetRouter(ctx context.Context) error {
	return nil
}<|MERGE_RESOLUTION|>--- conflicted
+++ resolved
@@ -357,7 +357,6 @@
 	return "", nil
 }
 
-<<<<<<< HEAD
 func (svc *LNDService) SignMessage(ctx context.Context, message string) (string, error) {
 	resp, err := svc.client.SignMessage(ctx, &lnrpc.SignMessageRequest{Msg: []byte(message)})
 	if err != nil {
@@ -365,7 +364,8 @@
 	}
 
 	return resp.Signature, nil
-=======
+}
+
 func (svc *LNDService) GetBalances(ctx context.Context) (*lnclient.BalancesResponse, error) {
 	balance, err := svc.GetBalance(ctx)
 	if err != nil {
@@ -386,7 +386,6 @@
 			NextMaxReceivableMPP: 0,       // TODO: implement
 		},
 	}, nil
->>>>>>> a0729a78
 }
 
 func lndInvoiceToTransaction(invoice *lnrpc.Invoice) *Nip47Transaction {
