package main

import (
	"context"
	"encoding/hex"
	"errors"
	"time"

	"github.com/getAlby/nostr-wallet-connect/lnd"

	"github.com/sirupsen/logrus"
	"gorm.io/gorm"

	"github.com/labstack/echo-contrib/session"
	"github.com/labstack/echo/v4"
	"github.com/lightningnetwork/lnd/lnrpc"
)

type LNClient interface {
	SendPaymentSync(ctx context.Context, senderPubkey string, payReq string) (preimage string, err error)
	GetBalance(ctx context.Context, senderPubkey string) (balance int64, err error)
	MakeInvoice(ctx context.Context, senderPubkey string, amount int64, description string, descriptionHash string, expiry int64) (invoice string, paymentHash string, err error)
	LookupInvoice(ctx context.Context, senderPubkey string, paymentHash string) (invoice string, paid bool, err error)
	ListTransactions(ctx context.Context, senderPubkey string, from, until, limit, offset uint64, unpaid bool, invoiceType string) (invoices []Invoice, err error)
}

// wrap it again :sweat_smile:
// todo: drop dependency on lndhub package
type LNDService struct {
	client *lnd.LNDWrapper
	db     *gorm.DB
	Logger *logrus.Logger
}

func (svc *LNDService) AuthHandler(c echo.Context) error {
	user := &User{}
	err := svc.db.FirstOrInit(user, User{AlbyIdentifier: "lnd"}).Error
	if err != nil {
		return err
	}

	sess, _ := session.Get(CookieName, c)
	sess.Values["user_id"] = user.ID
	sess.Save(c.Request(), c.Response())
	return c.Redirect(302, "/")
}

func (svc *LNDService) GetBalance(ctx context.Context, senderPubkey string) (balance int64, err error) {
	resp, err := svc.client.ChannelBalance(ctx, &lnrpc.ChannelBalanceRequest{})
	if err != nil {
		return 0, err
	}
	return int64(resp.LocalBalance.Sat), nil
}

func (svc *LNDService) ListTransactions(ctx context.Context, senderPubkey string, from, until, limit, offset uint64, unpaid bool, invoiceType string) (invoices []Invoice, err error) {
	maxInvoices := uint64(limit)
	if err != nil {
		return nil, err
	}
	indexOffset := uint64(offset)
	if err != nil {
		return nil, err
	}
	resp, err := svc.client.ListInvoices(ctx, &lnrpc.ListInvoiceRequest{NumMaxInvoices: maxInvoices, IndexOffset: indexOffset})
	if err != nil {
		return nil, err
	}

	for _, inv := range resp.Invoices {
		invoice := Invoice{
			Invoice:         inv.PaymentRequest,
			Description:     inv.Memo,
			DescriptionHash: hex.EncodeToString(inv.DescriptionHash),
			Preimage:        hex.EncodeToString(inv.RPreimage),
			PaymentHash:     hex.EncodeToString(inv.RHash),
			Amount:          inv.ValueMsat,
			FeesPaid:        inv.AmtPaidMsat,
			SettledAt:       time.Unix(inv.SettleDate, 0),
		}
		invoices = append(invoices, invoice)
	}
	return invoices, nil
}

func (svc *LNDService) MakeInvoice(ctx context.Context, senderPubkey string, amount int64, description string, descriptionHash string, expiry int64) (invoice string, paymentHash string, err error) {
	var descriptionHashBytes []byte

	if descriptionHash != "" {
		descriptionHashBytes, err = hex.DecodeString(descriptionHash)

		if err != nil || len(descriptionHashBytes) != 32 {
			svc.Logger.WithFields(logrus.Fields{
				"senderPubkey":    senderPubkey,
				"amount":          amount,
				"description":     description,
				"descriptionHash": descriptionHash,
				"expiry":          expiry,
			}).Errorf("Invalid description hash")
			return "", "", errors.New("Description hash must be 32 bytes hex")
		}
	}

	resp, err := svc.client.AddInvoice(ctx, &lnrpc.Invoice{ValueMsat: amount, Memo: description, DescriptionHash: descriptionHashBytes, Expiry: expiry})
	if err != nil {
		return "", "", err
	}

	return resp.GetPaymentRequest(), hex.EncodeToString(resp.GetRHash()), nil
}

func (svc *LNDService) LookupInvoice(ctx context.Context, senderPubkey string, paymentHash string) (invoice string, paid bool, err error) {
	paymentHashBytes, err := hex.DecodeString(paymentHash)

	if err != nil || len(paymentHashBytes) != 32 {
		svc.Logger.WithFields(logrus.Fields{
			"paymentHash": paymentHash,
		}).Errorf("Invalid payment hash")
		return "", false, errors.New("Payment hash must be 32 bytes hex")
	}

	lndInvoice, err := svc.client.LookupInvoice(ctx, &lnrpc.PaymentHash{RHash: paymentHashBytes})
	if err != nil {
		return "", false, err
	}
<<<<<<< HEAD
	
=======

>>>>>>> 9b70e8a8
	return lndInvoice.PaymentRequest, lndInvoice.State == *lnrpc.Invoice_SETTLED.Enum(), nil
}

func (svc *LNDService) SendPaymentSync(ctx context.Context, senderPubkey, payReq string) (preimage string, err error) {
	resp, err := svc.client.SendPaymentSync(ctx, &lnrpc.SendRequest{PaymentRequest: payReq})
	if err != nil {
		return "", err
	}
	return hex.EncodeToString(resp.PaymentPreimage), nil
}

func NewLNDService(ctx context.Context, svc *Service, e *echo.Echo) (result *LNDService, err error) {
	lndClient, err := lnd.NewLNDclient(lnd.LNDoptions{
		Address:      svc.cfg.LNDAddress,
		CertFile:     svc.cfg.LNDCertFile,
		MacaroonFile: svc.cfg.LNDMacaroonFile,
	}, ctx)
	if err != nil {
		return nil, err
	}
	info, err := lndClient.GetInfo(ctx, &lnrpc.GetInfoRequest{})
	if err != nil {
		return nil, err
	}
	//add default user to db
	user := &User{}
	err = svc.db.FirstOrInit(user, User{AlbyIdentifier: "lnd"}).Error
	if err != nil {
		return nil, err
	}
	err = svc.db.Save(user).Error
	if err != nil {
		return nil, err
	}

	lndService := &LNDService{client: lndClient, Logger: svc.Logger, db: svc.db}

	e.GET("/lnd/auth", lndService.AuthHandler)
	svc.Logger.Infof("Connected to LND - alias %s", info.Alias)

	return lndService, nil
}<|MERGE_RESOLUTION|>--- conflicted
+++ resolved
@@ -123,11 +123,7 @@
 	if err != nil {
 		return "", false, err
 	}
-<<<<<<< HEAD
-	
-=======
 
->>>>>>> 9b70e8a8
 	return lndInvoice.PaymentRequest, lndInvoice.State == *lnrpc.Invoice_SETTLED.Enum(), nil
 }
 
