--- conflicted
+++ resolved
@@ -10,6 +10,8 @@
 	"net/http"
 	"time"
 
+	"html/template"
+
 	"github.com/gorilla/sessions"
 	"github.com/labstack/echo-contrib/session"
 	"github.com/labstack/echo/v4"
@@ -18,7 +20,6 @@
 	"golang.org/x/oauth2"
 	"gorm.io/driver/postgres"
 	"gorm.io/gorm"
-	"html/template"
 )
 
 type TemplateRegistry struct {
@@ -239,20 +240,6 @@
 		svc.e.Logger.Error(err)
 		return err
 	}
-<<<<<<< HEAD
-	err = svc.db.Create(&User{
-		NostrPubkey:  pubkey.(string),
-		AccessToken:  tok.AccessToken,
-		RefreshToken: tok.RefreshToken,
-		Expiry:       tok.Expiry,
-	}).Error
-	if err != nil {
-		svc.e.Logger.Error(err)
-		return err
-	}
-	return c.String(http.StatusOK, fmt.Sprintf("Connection details: public key %s, relay %s", svc.cfg.IdentityPubkey, svc.cfg.Relay))
-=======
->>>>>>> 665d2680
 
 	user := &User{}
 	svc.db.FirstOrInit(&user, User{AlbyIdentifier: me.Identifier})
