--- conflicted
+++ resolved
@@ -24,18 +24,11 @@
 }
 
 var supportedMethods = map[string]bool{
-<<<<<<< HEAD
 	NIP_47_PAY_INVOICE_METHOD:       true,
 	NIP_47_GET_BALANCE_METHOD:       true,
 	NIP_47_MAKE_INVOICE_METHOD:      true,
 	NIP_47_LOOKUP_INVOICE_METHOD:    true,
 	NIP_47_LIST_TRANSACTIONS_METHOD: true,
-=======
-	NIP_47_PAY_INVOICE_METHOD:    true,
-	NIP_47_GET_BALANCE_METHOD:    true,
-	NIP_47_MAKE_INVOICE_METHOD:   true,
-	NIP_47_LOOKUP_INVOICE_METHOD: true,
->>>>>>> 9b70e8a8
 }
 
 func (svc *Service) GetUser(c echo.Context) (user *User, err error) {
