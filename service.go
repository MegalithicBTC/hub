package main

import (
	"context"
	"encoding/json"
	"fmt"
	"strings"
	"time"

	"github.com/labstack/echo-contrib/session"
	"github.com/labstack/echo/v4"
	"github.com/nbd-wtf/go-nostr"
	"github.com/nbd-wtf/go-nostr/nip04"
	decodepay "github.com/nbd-wtf/ln-decodepay"
	"github.com/sirupsen/logrus"
	"gorm.io/gorm"
)

type Service struct {
	cfg         *Config
	db          *gorm.DB
	lnClient    LNClient
	ReceivedEOS bool
	Logger      *logrus.Logger
}

func (svc *Service) GetUser(c echo.Context) (user *User, err error) {
	sess, _ := session.Get("alby_nostr_wallet_connect", c)
	userID := sess.Values["user_id"]
	if svc.cfg.LNBackendType == LNDBackendType {
		//if we self-host, there is always only one user
		userID = 1
	}
	if userID == nil {
		return nil, nil
	}
	user = &User{}
	err = svc.db.Preload("Apps").First(&user, userID).Error
	if err != nil {
		if err == gorm.ErrRecordNotFound {
			return nil, nil
		}
		return nil, err
	}
	return
}

func (svc *Service) StartSubscription(ctx context.Context, sub *nostr.Subscription) error {
	for {
		select {
		case notice := <-sub.Relay.Notices:
			svc.Logger.Infof("Received a notice %s", notice)
		case conErr := <-sub.Relay.ConnectionError:
			return conErr
		case <-ctx.Done():
			svc.Logger.Info("Exiting subscription.")
			return nil
		case <-sub.EndOfStoredEvents:
			svc.Logger.Info("Received EOS")
			svc.ReceivedEOS = true
		case event := <-sub.Events:
			go func() {
				resp, err := svc.HandleEvent(ctx, event)
				if err != nil {
					svc.Logger.Error(err)
				}
				if resp != nil {
					status := sub.Relay.Publish(ctx, *resp)
					nostrEvent := NostrEvent{}
					result := svc.db.Where("nostr_id = ?", event.ID).First(&nostrEvent)
					if result.Error != nil {
						svc.Logger.Error(result.Error)
						return
					}
					nostrEvent.State = "replied" // TODO: check if publish was successful
					nostrEvent.ReplyId = resp.ID
					svc.db.Save(&nostrEvent)
					svc.Logger.WithFields(logrus.Fields{
						"nostrEventId": nostrEvent.ID,
						"eventId":      event.ID,
						"status":       status,
						"replyEventId": resp.ID,
						"appId":        nostrEvent.AppId,
					}).Info("Published reply")
				}
			}()
		}
	}
}

func (svc *Service) HandleEvent(ctx context.Context, event *nostr.Event) (result *nostr.Event, err error) {
	//don't process historical events
	if !svc.ReceivedEOS {
		return nil, nil
	}
	svc.Logger.WithFields(logrus.Fields{
		"eventId":   event.ID,
		"eventKind": event.Kind,
	}).Info("Processing Event")

	// make sure we don't know the event, yet
	nostrEvent := NostrEvent{}
	findEventResult := svc.db.Where("nostr_id = ?", event.ID).Find(&nostrEvent)
	if findEventResult.RowsAffected != 0 {
		svc.Logger.WithFields(logrus.Fields{
			"eventId": event.ID,
		}).Warn("Event already processed")
		return nil, nil
	}

	app := App{}
	err = svc.db.Preload("User").First(&app, &App{
		NostrPubkey: event.PubKey,
	}).Error
	if err != nil {
		ss, err := nip04.ComputeSharedSecret(event.PubKey, svc.cfg.NostrSecretKey)
		if err != nil {
			return nil, err
		}
		resp, _ := svc.createResponse(event, Nip47Response{
			Error: &Nip47Error{
				Code:    NIP_47_ERROR_UNAUTHORIZED,
				Message: "The public key does not have a wallet connected.",
			},
		}, ss)
		return resp, err
	}

	svc.Logger.WithFields(logrus.Fields{
		"eventId":   event.ID,
		"eventKind": event.Kind,
		"appId":     app.ID,
	}).Info("App found for nostr event")

	//to be extra safe, decrypt using the key found from the app
	ss, err := nip04.ComputeSharedSecret(app.NostrPubkey, svc.cfg.NostrSecretKey)
	if err != nil {
		return nil, err
	}
	payload, err := nip04.Decrypt(event.Content, ss)
	if err != nil {
		svc.Logger.WithFields(logrus.Fields{
			"eventId":   event.ID,
			"eventKind": event.Kind,
			"appId":     app.ID,
		}).Errorf("Failed to decrypt content: %v", err)
		return nil, err
	}

	nostrEvent = NostrEvent{App: app, NostrId: event.ID, Content: event.Content, State: "received"}
	insertNostrEventResult := svc.db.Create(&nostrEvent)
	if insertNostrEventResult.Error != nil {
		svc.Logger.WithFields(logrus.Fields{
			"eventId":   event.ID,
			"eventKind": event.Kind,
			"appId":     app.ID,
		}).Errorf("Failed to save nostr event: %v", err)
		return nil, insertNostrEventResult.Error
	}

	var bolt11 string
	if strings.HasPrefix(payload, "ln") {
		//legacy
		bolt11 = payload
	} else {
		payParams := &Nip47PayParams{}
		nip47Request := &Nip47Request{
			Params: payParams,
		}
		err = json.Unmarshal([]byte(payload), nip47Request)
		if err != nil {
			return nil, err
		}
		if nip47Request.Method != NIP_47_PAY_INVOICE_METHOD {
			return svc.createResponse(event, Nip47Response{Error: &Nip47Error{
				Code:    NIP_47_ERROR_NOT_IMPLEMENTED,
				Message: fmt.Sprintf("Unknown method: %s", nip47Request.Method),
			}}, ss)
		}
		bolt11 = payParams.Invoice
	}
	paymentRequest, err := decodepay.Decodepay(bolt11)
	if err != nil {
		svc.Logger.WithFields(logrus.Fields{
			"eventId":   event.ID,
			"eventKind": event.Kind,
			"appId":     app.ID,
			"bolt11":    bolt11,
		}).Errorf("Failed to decode bolt11 invoice: %v", err)
		//todo: create & send response
		return nil, err
	}

	if !svc.hasPermission(&app, event, &paymentRequest) {
		return svc.createResponse(NIP_47_ERROR_RESPONSE_KIND, event, "no permission", ss)
	}

	payment := Payment{App: app, NostrEvent: nostrEvent, PaymentRequest: bolt11, Amount: uint(paymentRequest.MSatoshi / 1000)}
	insertPaymentResult := svc.db.Create(&payment)
	if insertPaymentResult.Error != nil {
		return nil, insertPaymentResult.Error
	}

	svc.Logger.WithFields(logrus.Fields{
		"eventId":   event.ID,
		"eventKind": event.Kind,
		"appId":     app.ID,
		"bolt11":    bolt11,
	}).Info("Sending payment")

	preimage, err := svc.lnClient.SendPaymentSync(ctx, event.PubKey, bolt11)
	if err != nil {
		svc.Logger.WithFields(logrus.Fields{
			"eventId":   event.ID,
			"eventKind": event.Kind,
			"appId":     app.ID,
			"bolt11":    bolt11,
		}).Infof("Failed to send payment: %v", err)
		nostrEvent.State = "error"
		svc.db.Save(&nostrEvent)
		return svc.createResponse(event, Nip47Response{
			Error: &Nip47Error{
				Code:    NIP_47_ERROR_INTERNAL,
				Message: fmt.Sprintf("Something went wrong while paying invoice: %s", err.Error()),
			},
		}, ss)
	}
	payment.Preimage = preimage
	nostrEvent.State = "executed"
	svc.db.Save(&nostrEvent)
	svc.db.Save(&payment)
	return svc.createResponse(event, Nip47Response{
		ResultType: NIP_47_PAY_INVOICE_METHOD,
		Result: Nip47PayResponse{
			Preimage: preimage,
		},
	}, ss)
}

func (svc *Service) createResponse(initialEvent *nostr.Event, content interface{}, ss []byte) (result *nostr.Event, err error) {
	payloadBytes, err := json.Marshal(content)
	if err != nil {
		return nil, err
	}
	msg, err := nip04.Encrypt(string(payloadBytes), ss)
	if err != nil {
		return nil, err
	}
	resp := &nostr.Event{
		PubKey:    svc.cfg.IdentityPubkey,
		CreatedAt: time.Now(),
		Kind:      NIP_47_RESPONSE_KIND,
		Tags:      nostr.Tags{[]string{"p", initialEvent.PubKey}, []string{"e", initialEvent.ID}},
		Content:   msg,
	}
	err = resp.Sign(svc.cfg.NostrSecretKey)
	if err != nil {
		return nil, err
	}
	return resp, nil
}

<<<<<<< HEAD
func (svc *Service) hasPermission(app *App, event *nostr.Event, paymentRequest *decodepay.Bolt11) bool {
	appPermission := AppPermission{}
	findPermissionResult := svc.db.Find(&appPermission, &AppPermission{
		AppId:     app.ID,
		NostrKind: event.Kind,
	})
	if findPermissionResult.RowsAffected == 0 {
		return false
	}
	maxAmount := appPermission.MaxAmount
	if maxAmount != 0 {
		var result SumResult
		svc.db.Table("payments").Select("SUM(amount) as sum").Where("app_id = ? AND preimage IS NOT NULL AND created_at > ?", app.ID, time.Now().AddDate(0, -1, 0)).Scan(&result)
		if int64(result.Sum)+paymentRequest.MSatoshi/1000 > int64(maxAmount) {
			return false
		}
	}
	maxAmoutPerTransaction := appPermission.MaxAmoutPerTransaction
	if maxAmoutPerTransaction != 0 {
		if paymentRequest.MSatoshi/1000 > int64(maxAmoutPerTransaction) {
			return false
		}
	}
	return true
=======
func (svc *Service) PublishNip47Info(ctx context.Context, relay *nostr.Relay) error {
	ev := &nostr.Event{}
	ev.Kind = NIP_47_INFO_EVENT_KIND
	ev.Content = NIP_47_CAPABILITIES
	ev.CreatedAt = time.Now()
	ev.PubKey = svc.cfg.IdentityPubkey
	err := ev.Sign(svc.cfg.NostrSecretKey)
	if err != nil {
		return err
	}
	status := relay.Publish(ctx, *ev)
	if status != nostr.PublishStatusSucceeded {
		return fmt.Errorf("Nostr publish not succesful: %s", status)
	}
	return nil
>>>>>>> a615d8a5
}<|MERGE_RESOLUTION|>--- conflicted
+++ resolved
@@ -260,7 +260,6 @@
 	return resp, nil
 }
 
-<<<<<<< HEAD
 func (svc *Service) hasPermission(app *App, event *nostr.Event, paymentRequest *decodepay.Bolt11) bool {
 	appPermission := AppPermission{}
 	findPermissionResult := svc.db.Find(&appPermission, &AppPermission{
@@ -285,7 +284,8 @@
 		}
 	}
 	return true
-=======
+}
+
 func (svc *Service) PublishNip47Info(ctx context.Context, relay *nostr.Relay) error {
 	ev := &nostr.Event{}
 	ev.Kind = NIP_47_INFO_EVENT_KIND
@@ -301,5 +301,4 @@
 		return fmt.Errorf("Nostr publish not succesful: %s", status)
 	}
 	return nil
->>>>>>> a615d8a5
 }