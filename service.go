--- conflicted
+++ resolved
@@ -264,11 +264,7 @@
 	}
 
 	app := App{}
-<<<<<<< HEAD
-	err := svc.db.Preload("User").First(&app, &App{
-=======
-	err = svc.db.First(&app, &App{
->>>>>>> 7cf88fde
+	err := svc.db.First(&app, &App{
 		NostrPubkey: event.PubKey,
 	}).Error
 	if err != nil {
