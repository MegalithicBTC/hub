--- conflicted
+++ resolved
@@ -101,12 +101,7 @@
 - `COOKIE_SECRET`: a randomly generated secret string. (only needed in http mode)
 - `DATABASE_URI`: a sqlite filename. Default: .data/nwc.db
 - `PORT`: the port on which the app should listen on (default: 8080)
-<<<<<<< HEAD
-- `LN_BACKEND_TYPE`: LND, BREEZ or GREENLIGHT
-=======
->>>>>>> f503dd94
 - `WORK_DIR`: directory to store NWC data files. Default: .data
--
 
 ### LND Backend parameters
 
