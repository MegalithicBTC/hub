package main

import (
	"context"
	"errors"
	"fmt"
	"log"
	"os"
	"path/filepath"
	"sort"
	"strconv"
	"strings"
	"time"

	//"github.com/getAlby/ldk-node-go/ldk_node"
	"github.com/getAlby/nostr-wallet-connect/ldk_node"
	"github.com/getAlby/nostr-wallet-connect/models/lnclient"
	"github.com/getAlby/nostr-wallet-connect/models/lsp"
	decodepay "github.com/nbd-wtf/ln-decodepay"
	"github.com/sirupsen/logrus"
)

type LDKService struct {
	svc                 *Service
	workdir             string
	node                *ldk_node.LdkNode
	ldkEventBroadcaster LDKEventBroadcaster
	cancel              context.CancelFunc
}

func NewLDKService(svc *Service, mnemonic, workDir string, network string, esploraServer string, gossipSource string) (result lnclient.LNClient, err error) {
	if mnemonic == "" || workDir == "" {
		return nil, errors.New("one or more required LDK configuration are missing")
	}

	//create dir if not exists
	newpath := filepath.Join(".", workDir+"-lsp3")
	err = os.MkdirAll(newpath, os.ModePerm)
	if err != nil {
		log.Printf("Failed to create LDK working dir: %v", err)
		return nil, err
	}

	logDirPath := filepath.Join(newpath, "./logs")
	config := ldk_node.DefaultConfig()
	listeningAddresses := []string{
		"0.0.0.0:9735",
	}
	config.TrustedPeers0conf = []string{
		lsp.VoltageLSP().Pubkey,
		lsp.OlympusLSP().Pubkey,
	}
	config.AnchorChannelsConfig.TrustedPeersNoReserve = []string{
		lsp.OlympusLSP().Pubkey,
	}

	config.ListeningAddresses = &listeningAddresses
	config.LogDirPath = &logDirPath
<<<<<<< HEAD
	config.LogLevel = ldk_node.LogLevelTrace
	builder := ldk_node.BuilderFromConfig(config)
	builder.SetEntropyBip39Mnemonic(mnemonic, nil)
	builder.SetNetwork("bitcoin")
	builder.SetLiquiditySourceLsps2("52.88.33.119:9735", lsp.VoltageLSP().Pubkey, nil) // Temporary hack to work with voltage, remove when https://github.com/lightningdevkit/rust-lightning/issues/2914 is merged
	builder.SetEsploraServer("https://blockstream.info/api")
	builder.SetGossipSourceRgs("https://rapidsync.lightningdevkit.org/snapshot")
=======
	logLevel, err := strconv.Atoi(svc.cfg.Env.LDKLogLevel)
	if err == nil {
		config.LogLevel = ldk_node.LogLevel(logLevel)
	}
	builder := ldk_node.BuilderFromConfig(config)
	builder.SetEntropyBip39Mnemonic(mnemonic, nil)
	builder.SetNetwork(network)
	builder.SetEsploraServer(esploraServer)
	builder.SetGossipSourceRgs(gossipSource)
>>>>>>> 75b007bf
	builder.SetStorageDirPath(filepath.Join(newpath, "./storage"))

	//builder.SetLogDirPath (filepath.Join(newpath, "./logs")); // missing?
	node, err := builder.Build()

	if err != nil {
		svc.Logger.Errorf("Failed to create LDK node: %v", err)
		return nil, err
	}

	err = node.Start()
	if err != nil {
		svc.Logger.Errorf("Failed to start LDK node: %v", err)
		return nil, err
	}

	ldkEventConsumer := make(chan *ldk_node.Event)
	ctx, cancel := context.WithCancel(svc.ctx)

	// check for and forward new LDK events to LDKEventBroadcaster (through ldkEventConsumer)
	go func() {
		for {
			select {
			case <-ctx.Done():
				return
			default:
<<<<<<< HEAD
				event := node.NextEvent()
				if event == nil {
					time.Sleep(100 * time.Millisecond)
					continue
				}
				ldkEventHandlersMutex.Lock()
				svc.Logger.Infof("Received LDK event %+v (%d listeners)", *event, len(ldkEventHandlers))
				for _, eventHandler := range ldkEventHandlers {
					eventHandler <- *event
=======
				// NOTE: currently do not use WaitNextEvent() as it can possibly block the LDK thread (to confirm)
				event := node.NextEvent()
				if event == nil {
					// if there is no event, wait before polling again to avoid 100% CPU usage
					// TODO: remove this and use WaitNextEvent()
					time.Sleep(time.Duration(1) * time.Millisecond)
					continue
>>>>>>> 75b007bf
				}

				svc.Logger.WithFields(logrus.Fields{
					"event": event,
				}).Info("Received LDK event")
				ldkEventConsumer <- event

				node.EventHandled()
			}
		}
	}()

	gs := LDKService{
		workdir: newpath,
		node:    node,
		//listener: &listener,
		svc:                 svc,
		cancel:              cancel,
		ldkEventBroadcaster: NewLDKEventBroadcaster(svc.Logger, ctx, ldkEventConsumer),
	}

	nodeId := node.NodeId()

	if err != nil {
		return nil, err
	}

	log.Printf("Connected to node ID: %v", nodeId)

	return &gs, nil
}

func (gs *LDKService) Shutdown() error {
	gs.svc.Logger.Infof("shutting down LDK client")
	gs.cancel()
	gs.node.Destroy()

	return nil
}

func (gs *LDKService) SendPaymentSync(ctx context.Context, payReq string) (preimage string, err error) {
	paymentStart := time.Now()
	ldkEventSubscription := gs.ldkEventBroadcaster.Subscribe()
	defer gs.ldkEventBroadcaster.CancelSubscription(ldkEventSubscription)

	paymentHash, err := gs.node.SendPayment(payReq)
	if err != nil {
		gs.svc.Logger.Errorf("SendPayment failed: %v", err)
		return "", err
	}

	for start := time.Now(); time.Since(start) < time.Second*60; {
		event := <-ldkEventSubscription

		eventPaymentSuccessful, isEventPaymentSuccessfulEvent := (*event).(ldk_node.EventPaymentSuccessful)
		eventPaymentFailed, isEventPaymentFailedEvent := (*event).(ldk_node.EventPaymentFailed)

		if isEventPaymentSuccessfulEvent && eventPaymentSuccessful.PaymentHash == paymentHash {
			gs.svc.Logger.Infof("Got payment success event")
			payment := gs.node.Payment(paymentHash)
			if payment == nil {
				gs.svc.Logger.Errorf("Couldn't find payment by payment hash: %v", paymentHash)
				return "", errors.New("Payment not found")
			}

			if payment.Preimage == nil {
				gs.svc.Logger.Errorf("No payment preimage for payment hash: %v", paymentHash)
				return "", errors.New("Payment preimage not found")
			}
			preimage = *payment.Preimage
			break
		}
		if isEventPaymentFailedEvent && eventPaymentFailed.PaymentHash == paymentHash {
<<<<<<< HEAD
			var failureReason ldk_node.PaymentFailureReason = 0 // unset
			if eventPaymentFailed.Reason != nil {
				failureReason = *eventPaymentFailed.Reason
			}
			gs.svc.Logger.Errorf("Payment failed: %v %v", paymentHash, failureReason)
			return "", fmt.Errorf("payment failed: %v", failureReason)
=======
			var failureReason ldk_node.PaymentFailureReason
			var failureReasonMessage string
			if eventPaymentFailed.Reason != nil {
				failureReason = *eventPaymentFailed.Reason
			}
			switch failureReason {
			case ldk_node.PaymentFailureReasonRecipientRejected:
				failureReasonMessage = "RecipientRejected"
			case ldk_node.PaymentFailureReasonUserAbandoned:
				failureReasonMessage = "UserAbandoned"
			case ldk_node.PaymentFailureReasonRetriesExhausted:
				failureReasonMessage = "RetriesExhausted"
			case ldk_node.PaymentFailureReasonPaymentExpired:
				failureReasonMessage = "PaymentExpired"
			case ldk_node.PaymentFailureReasonRouteNotFound:
				failureReasonMessage = "RouteNotFound"
			case ldk_node.PaymentFailureReasonUnexpectedError:
				failureReasonMessage = "UnexpectedError"
			default:
				failureReasonMessage = "UnknownError"
			}

			gs.svc.Logger.Errorf("Payment Failed event: %v %v %s", paymentHash, failureReason, failureReasonMessage)
			return "", fmt.Errorf("payment failed event: %v %s", failureReason, failureReasonMessage)
>>>>>>> 75b007bf
		}
	}
	if preimage == "" {
		// TODO: this doesn't necessarily mean it will fail - we should return a different response
		return "", errors.New("Payment timed out")
	}

	gs.svc.Logger.Infof("Payment made in %d ms", time.Since(paymentStart).Milliseconds())
	return preimage, nil
}

func (gs *LDKService) SendKeysend(ctx context.Context, amount int64, destination, preimage string, custom_records []lnclient.TLVRecord) (preImage string, err error) {
	customTlvs := []ldk_node.TlvEntry{}

	for _, customRecord := range custom_records {
		customTlvs = append(customTlvs, ldk_node.TlvEntry{
			Type:  customRecord.Type,
			Value: []uint8(customRecord.Value),
		})
	}

	paymentHash, err := gs.node.SendSpontaneousPayment(uint64(amount), destination, customTlvs)
	if err != nil {
		gs.svc.Logger.Errorf("Keysend failed: %v", err)
		return "", err
	}

	payment := gs.node.Payment(paymentHash)
	if payment == nil {
		gs.svc.Logger.Errorf("Couldn't find payment by payment hash: %v", paymentHash)
		return "", errors.New("Payment not found")
	}

	if payment.Preimage == nil {
		gs.svc.Logger.Errorf("No payment preimage found for payment hash: %v", paymentHash)
		return "", errors.New("no preimage in payment")
	}

	return *payment.Preimage, nil
}

func (gs *LDKService) GetBalance(ctx context.Context) (balance int64, err error) {
	channels := gs.node.ListChannels()

	balance = 0
	for _, channel := range channels {
		balance += int64(channel.OutboundCapacityMsat)
	}

	return balance, nil
}

func (gs *LDKService) MakeInvoice(ctx context.Context, amount int64, description string, descriptionHash string, expiry int64) (transaction *Nip47Transaction, err error) {

	// TODO: support passing description hash
	invoice, err := gs.node.ReceivePayment(uint64(amount),
		description,
		uint32(expiry))

	if err != nil {
		gs.svc.Logger.Errorf("MakeInvoice failed: %v", err)
		return nil, err
	}

	var expiresAt *int64
	paymentRequest, err := decodepay.Decodepay(invoice)
	if err != nil {
		gs.svc.Logger.WithFields(logrus.Fields{
			"bolt11": invoice,
		}).Errorf("Failed to decode bolt11 invoice: %v", err)

		return nil, err
	}
	expiresAtUnix := time.UnixMilli(int64(paymentRequest.CreatedAt) * 1000).Add(time.Duration(paymentRequest.Expiry) * time.Second).Unix()
	expiresAt = &expiresAtUnix
	description = paymentRequest.Description
	descriptionHash = paymentRequest.DescriptionHash

	transaction = &Nip47Transaction{
		Type:            "incoming",
		Invoice:         invoice,
		PaymentHash:     paymentRequest.PaymentHash,
		Amount:          amount,
		CreatedAt:       int64(paymentRequest.CreatedAt),
		ExpiresAt:       expiresAt,
		Description:     description,
		DescriptionHash: descriptionHash,
	}

	return transaction, nil
}

func (gs *LDKService) LookupInvoice(ctx context.Context, paymentHash string) (transaction *Nip47Transaction, err error) {

	payment := gs.node.Payment(paymentHash)
	if payment == nil {
		gs.svc.Logger.Errorf("Couldn't find payment by payment hash: %v", paymentHash)
		return nil, errors.New("Payment not found")
	}

	transaction, err = gs.ldkPaymentToTransaction(payment)

	if err != nil {
		gs.svc.Logger.Errorf("Failed to map transaction: %v", err)
		return nil, err
	}

	return transaction, nil
}

func (gs *LDKService) ListTransactions(ctx context.Context, from, until, limit, offset uint64, unpaid bool, invoiceType string) (transactions []Nip47Transaction, err error) {
	transactions = []Nip47Transaction{}

	// TODO: support pagination
	payments := gs.node.ListPayments()

	for _, payment := range payments {
		if payment.Status == ldk_node.PaymentStatusSucceeded {
			transaction, err := gs.ldkPaymentToTransaction(&payment)

			if err != nil {
				gs.svc.Logger.Errorf("Failed to map transaction: %v", err)
				continue
			}

			transactions = append(transactions, *transaction)
		}
	}

	// sort by created date descending
	sort.SliceStable(transactions, func(i, j int) bool {
		return transactions[i].CreatedAt > transactions[j].CreatedAt
	})

	// locally limit for now
	if len(transactions) > int(limit) {
		transactions = transactions[:limit]
	}

	return transactions, nil
}

func (gs *LDKService) GetInfo(ctx context.Context) (info *lnclient.NodeInfo, err error) {
	return &lnclient.NodeInfo{
		// Alias:       nodeInfo.Alias,
		// Color:       nodeInfo.Color,
		Pubkey: gs.node.NodeId(),
		// Network:     nodeInfo.Network,
		// BlockHeight: nodeInfo.BlockHeight,
		BlockHash: "",
	}, nil
}

func (gs *LDKService) ListChannels(ctx context.Context) ([]lnclient.Channel, error) {

	ldkChannels := gs.node.ListChannels()

	channels := []lnclient.Channel{}

	gs.svc.Logger.WithFields(logrus.Fields{
		"channels": ldkChannels,
	}).Debug("Listed Channels")

	for _, ldkChannel := range ldkChannels {
		channels = append(channels, lnclient.Channel{
			LocalBalance:  int64(ldkChannel.OutboundCapacityMsat),
			RemoteBalance: int64(ldkChannel.InboundCapacityMsat),
			RemotePubkey:  ldkChannel.CounterpartyNodeId,
			Id:            ldkChannel.UserChannelId, // CloseChannel takes the UserChannelId
			Active:        ldkChannel.IsUsable,      // superset of ldkChannel.IsReady
			Public:        ldkChannel.IsPublic,
		})
	}

	return channels, nil
}

func (gs *LDKService) GetNodeConnectionInfo(ctx context.Context) (nodeConnectionInfo *lnclient.NodeConnectionInfo, err error) {
	/*addresses := gs.node.ListeningAddresses()
	if addresses == nil || len(*addresses) < 1 {
		return nil, errors.New("no available listening addresses")
	}
	firstAddress := (*addresses)[0]
	parts := strings.Split(firstAddress, ":")
	if len(parts) != 2 {
		return nil, errors.New(fmt.Sprintf("invalid address %v", firstAddress))
	}
	port, err := strconv.Atoi(parts[1])
	if err != nil {
		gs.svc.Logger.Errorf("ConnectPeer failed: %v", err)
		return nil, err
	}*/

	return &lnclient.NodeConnectionInfo{
		Pubkey: gs.node.NodeId(),
		//Address: parts[0],
		//Port:    port,
	}, nil
}

func (gs *LDKService) ConnectPeer(ctx context.Context, connectPeerRequest *lnclient.ConnectPeerRequest) error {
	err := gs.node.Connect(connectPeerRequest.Pubkey, connectPeerRequest.Address+":"+strconv.Itoa(int(connectPeerRequest.Port)), true)
	if err != nil {
		gs.svc.Logger.Errorf("ConnectPeer failed: %v", err)
		return err
	}

	return nil
}

func (gs *LDKService) OpenChannel(ctx context.Context, openChannelRequest *lnclient.OpenChannelRequest) (*lnclient.OpenChannelResponse, error) {
	peers := gs.node.ListPeers()
	var foundPeer *ldk_node.PeerDetails
	for _, peer := range peers {
		if peer.NodeId == openChannelRequest.Pubkey {

			foundPeer = &peer
			break
		}
	}

	if foundPeer == nil {
		return nil, errors.New("node is not peered yet")
	}

	ldkEventSubscription := gs.ldkEventBroadcaster.Subscribe()
	defer gs.ldkEventBroadcaster.CancelSubscription(ldkEventSubscription)

	gs.svc.Logger.Infof("Opening channel with: %v", foundPeer.NodeId)
	userChannelId, err := gs.node.ConnectOpenChannel(foundPeer.NodeId, foundPeer.Address, uint64(openChannelRequest.Amount), nil, nil, openChannelRequest.Public)
	if err != nil {
		gs.svc.Logger.Errorf("OpenChannel failed: %v", err)
		return nil, err
	}

	// userChannelId allows to locally keep track of the channel (and is also used to close the channel)
	gs.svc.Logger.Infof("Funded channel: %v", userChannelId)

	for start := time.Now(); time.Since(start) < time.Second*60; {
		event := <-ldkEventSubscription

		channelPendingEvent, isChannelPendingEvent := (*event).(ldk_node.EventChannelPending)
		channelClosedEvent, isChannelClosedEvent := (*event).(ldk_node.EventChannelClosed)

		if isChannelClosedEvent {
			gs.svc.Logger.WithFields(logrus.Fields{
				"event": channelClosedEvent,
			})
			return nil, fmt.Errorf("failed to open channel: %+v", *channelClosedEvent.Reason)
		}

		if !isChannelPendingEvent {
			continue
		}

		return &lnclient.OpenChannelResponse{
			FundingTxId: channelPendingEvent.FundingTxo.Txid,
		}, nil
	}

	return nil, errors.New("open channel timeout")
}

func (gs *LDKService) CloseChannel(ctx context.Context, closeChannelRequest *lnclient.CloseChannelRequest) (*lnclient.CloseChannelResponse, error) {
	gs.svc.Logger.WithFields(logrus.Fields{
		"request": closeChannelRequest,
	}).Info("Closing Channel")
	err := gs.node.CloseChannel(closeChannelRequest.ChannelId, closeChannelRequest.NodeId)
	if err != nil {
		gs.svc.Logger.Errorf("CloseChannel failed: %v", err)
		return nil, err
	}
	return &lnclient.CloseChannelResponse{}, nil
}

func (gs *LDKService) GetNewOnchainAddress(ctx context.Context) (string, error) {
	address, err := gs.node.NewOnchainAddress()
	if err != nil {
		gs.svc.Logger.Errorf("NewOnchainAddress failed: %v", err)
		return "", err
	}
	return address, nil
}

func (gs *LDKService) GetOnchainBalance(ctx context.Context) (int64, error) {
	balances := gs.node.ListBalances()
	gs.svc.Logger.WithFields(logrus.Fields{
		"balances": balances,
	}).Debug("Listed Balances")
	return int64(balances.SpendableOnchainBalanceSats), nil
}

func (gs *LDKService) ldkPaymentToTransaction(payment *ldk_node.PaymentDetails) (*Nip47Transaction, error) {
	transactionType := "incoming"
	if payment.Direction == ldk_node.PaymentDirectionOutbound {
		transactionType = "outgoing"
	}

	var expiresAt *int64
	var createdAt int64
	var description string
	var descriptionHash string
	var bolt11Invoice string
	if payment.Bolt11Invoice != nil {
		bolt11Invoice = *payment.Bolt11Invoice
		paymentRequest, err := decodepay.Decodepay(strings.ToLower(bolt11Invoice))
		if err != nil {
			gs.svc.Logger.WithFields(logrus.Fields{
				"bolt11": bolt11Invoice,
			}).Errorf("Failed to decode bolt11 invoice: %v", err)

			return nil, err
		}
		createdAt = int64(paymentRequest.CreatedAt)
		expiresAtUnix := time.UnixMilli(int64(paymentRequest.CreatedAt) * 1000).Add(time.Duration(paymentRequest.Expiry) * time.Second).Unix()
		expiresAt = &expiresAtUnix
		description = paymentRequest.Description
		descriptionHash = paymentRequest.DescriptionHash
	}

	preimage := ""
	var settledAt *int64
	if payment.Status == ldk_node.PaymentStatusSucceeded {
		if payment.Preimage != nil {

			preimage = *payment.Preimage
		}
		// TODO: use payment settle time
		settledAt = &createdAt
	}

	var amount uint64 = 0
	if payment.AmountMsat != nil {
		amount = *payment.AmountMsat
	}

	return &Nip47Transaction{
		Type:        transactionType,
		Preimage:    preimage,
		PaymentHash: payment.Hash,
		SettledAt:   settledAt,
		Amount:      int64(amount),
		Invoice:     bolt11Invoice,
		//FeesPaid:        payment.FeeMsat,
		CreatedAt:       createdAt,
		Description:     description,
		DescriptionHash: descriptionHash,
		ExpiresAt:       expiresAt,
	}, nil
}<|MERGE_RESOLUTION|>--- conflicted
+++ resolved
@@ -56,15 +56,6 @@
 
 	config.ListeningAddresses = &listeningAddresses
 	config.LogDirPath = &logDirPath
-<<<<<<< HEAD
-	config.LogLevel = ldk_node.LogLevelTrace
-	builder := ldk_node.BuilderFromConfig(config)
-	builder.SetEntropyBip39Mnemonic(mnemonic, nil)
-	builder.SetNetwork("bitcoin")
-	builder.SetLiquiditySourceLsps2("52.88.33.119:9735", lsp.VoltageLSP().Pubkey, nil) // Temporary hack to work with voltage, remove when https://github.com/lightningdevkit/rust-lightning/issues/2914 is merged
-	builder.SetEsploraServer("https://blockstream.info/api")
-	builder.SetGossipSourceRgs("https://rapidsync.lightningdevkit.org/snapshot")
-=======
 	logLevel, err := strconv.Atoi(svc.cfg.Env.LDKLogLevel)
 	if err == nil {
 		config.LogLevel = ldk_node.LogLevel(logLevel)
@@ -74,8 +65,8 @@
 	builder.SetNetwork(network)
 	builder.SetEsploraServer(esploraServer)
 	builder.SetGossipSourceRgs(gossipSource)
->>>>>>> 75b007bf
 	builder.SetStorageDirPath(filepath.Join(newpath, "./storage"))
+	builder.SetLiquiditySourceLsps2("52.88.33.119:9735", lsp.VoltageLSP().Pubkey, nil) // Temporary hack to work with voltage, remove when https://github.com/lightningdevkit/rust-lightning/issues/2914 is merged
 
 	//builder.SetLogDirPath (filepath.Join(newpath, "./logs")); // missing?
 	node, err := builder.Build()
@@ -101,17 +92,6 @@
 			case <-ctx.Done():
 				return
 			default:
-<<<<<<< HEAD
-				event := node.NextEvent()
-				if event == nil {
-					time.Sleep(100 * time.Millisecond)
-					continue
-				}
-				ldkEventHandlersMutex.Lock()
-				svc.Logger.Infof("Received LDK event %+v (%d listeners)", *event, len(ldkEventHandlers))
-				for _, eventHandler := range ldkEventHandlers {
-					eventHandler <- *event
-=======
 				// NOTE: currently do not use WaitNextEvent() as it can possibly block the LDK thread (to confirm)
 				event := node.NextEvent()
 				if event == nil {
@@ -119,7 +99,6 @@
 					// TODO: remove this and use WaitNextEvent()
 					time.Sleep(time.Duration(1) * time.Millisecond)
 					continue
->>>>>>> 75b007bf
 				}
 
 				svc.Logger.WithFields(logrus.Fields{
@@ -193,14 +172,6 @@
 			break
 		}
 		if isEventPaymentFailedEvent && eventPaymentFailed.PaymentHash == paymentHash {
-<<<<<<< HEAD
-			var failureReason ldk_node.PaymentFailureReason = 0 // unset
-			if eventPaymentFailed.Reason != nil {
-				failureReason = *eventPaymentFailed.Reason
-			}
-			gs.svc.Logger.Errorf("Payment failed: %v %v", paymentHash, failureReason)
-			return "", fmt.Errorf("payment failed: %v", failureReason)
-=======
 			var failureReason ldk_node.PaymentFailureReason
 			var failureReasonMessage string
 			if eventPaymentFailed.Reason != nil {
@@ -225,7 +196,6 @@
 
 			gs.svc.Logger.Errorf("Payment Failed event: %v %v %s", paymentHash, failureReason, failureReasonMessage)
 			return "", fmt.Errorf("payment failed event: %v %s", failureReason, failureReasonMessage)
->>>>>>> 75b007bf
 		}
 	}
 	if preimage == "" {
