package main

import (
	"context"
	"errors"
	"fmt"
	"log"
	"os"
	"path/filepath"
	"sort"
	"strconv"
	"strings"
	"time"

	"github.com/getAlby/ldk-node-go/ldk_node"
	"github.com/getAlby/nostr-wallet-connect/models/lnclient"
	decodepay "github.com/nbd-wtf/ln-decodepay"
	"github.com/sirupsen/logrus"
)

type LDKService struct {
	svc                 *Service
	workdir             string
	node                *ldk_node.LdkNode
	ldkEventBroadcaster LDKEventBroadcaster
	cancel              context.CancelFunc
}

func NewLDKService(svc *Service, mnemonic, workDir string, network string, esploraServer string, gossipSource string) (result lnclient.LNClient, err error) {
	if mnemonic == "" || workDir == "" {
		return nil, errors.New("one or more required LDK configuration are missing")
	}

	//create dir if not exists
	newpath := filepath.Join(".", workDir)
	err = os.MkdirAll(newpath, os.ModePerm)
	if err != nil {
		log.Printf("Failed to create LDK working dir: %v", err)
		return nil, err
	}

	logDirPath := filepath.Join(newpath, "./logs")
	config := ldk_node.DefaultConfig()
	listeningAddresses := []string{
		"0.0.0.0:9735",
	}
	config.ListeningAddresses = &listeningAddresses
	config.LogDirPath = &logDirPath
	logLevel, err := strconv.Atoi(svc.cfg.Env.LDKLogLevel)
	if err == nil {
		config.LogLevel = ldk_node.LogLevel(logLevel)
	}
	builder := ldk_node.BuilderFromConfig(config)
	builder.SetEntropyBip39Mnemonic(mnemonic, nil)
	builder.SetNetwork(network)
	builder.SetEsploraServer(esploraServer)
	builder.SetGossipSourceRgs(gossipSource)
	builder.SetStorageDirPath(filepath.Join(newpath, "./storage"))
	//builder.SetLogDirPath (filepath.Join(newpath, "./logs")); // missing?
	node, err := builder.Build()

	if err != nil {
		svc.Logger.Errorf("Failed to create LDK node: %v", err)
		return nil, err
	}

	err = node.Start()
	if err != nil {
		svc.Logger.Errorf("Failed to start LDK node: %v", err)
		return nil, err
	}

	ldkEventConsumer := make(chan *ldk_node.Event)
	ctx, cancel := context.WithCancel(svc.ctx)

	// check for and forward new LDK events to LDKEventBroadcaster (through ldkEventConsumer)
	go func() {
		for {
			select {
			case <-ctx.Done():
				return
			default:
				// NOTE: currently do not use WaitNextEvent() as it can possibly block the LDK thread (to confirm)
				event := node.NextEvent()
				if event == nil {
					// if there is no event, wait before polling again to avoid 100% CPU usage
					// TODO: remove this and use WaitNextEvent()
					time.Sleep(time.Duration(1) * time.Millisecond)
					continue
				}

				svc.Logger.WithFields(logrus.Fields{
					"event": event,
				}).Info("Received LDK event")
				ldkEventConsumer <- event

				node.EventHandled()
			}
		}
	}()

	gs := LDKService{
		workdir: newpath,
		node:    node,
		//listener: &listener,
		svc:                 svc,
		cancel:              cancel,
		ldkEventBroadcaster: NewLDKEventBroadcaster(svc.Logger, ctx, ldkEventConsumer),
	}

	nodeId := node.NodeId()

	if err != nil {
		return nil, err
	}

	log.Printf("Connected to node ID: %v", nodeId)

	return &gs, nil
}

func (gs *LDKService) Shutdown() error {
	gs.svc.Logger.Infof("shutting down LDK client")
	gs.cancel()
	gs.node.Destroy()

	return nil
}

func (gs *LDKService) SendPaymentSync(ctx context.Context, payReq string) (preimage string, err error) {
	paymentStart := time.Now()
	ldkEventSubscription := gs.ldkEventBroadcaster.Subscribe()
	defer gs.ldkEventBroadcaster.CancelSubscription(ldkEventSubscription)

	paymentHash, err := gs.node.SendPayment(payReq)
	if err != nil {
		gs.svc.Logger.Errorf("SendPayment failed: %v", err)
		return "", err
	}

	for start := time.Now(); time.Since(start) < time.Second*60; {
		event := <-ldkEventSubscription

		eventPaymentSuccessful, isEventPaymentSuccessfulEvent := (*event).(ldk_node.EventPaymentSuccessful)
		eventPaymentFailed, isEventPaymentFailedEvent := (*event).(ldk_node.EventPaymentFailed)

		if isEventPaymentSuccessfulEvent && eventPaymentSuccessful.PaymentHash == paymentHash {
			gs.svc.Logger.Infof("Got payment success event")
			payment := gs.node.Payment(paymentHash)
			if payment == nil {
				gs.svc.Logger.Errorf("Couldn't find payment by payment hash: %v", paymentHash)
				return "", errors.New("Payment not found")
			}

			if payment.Preimage == nil {
				gs.svc.Logger.Errorf("No payment preimage for payment hash: %v", paymentHash)
				return "", errors.New("Payment preimage not found")
			}
			preimage = *payment.Preimage
			break
		}
		if isEventPaymentFailedEvent && eventPaymentFailed.PaymentHash == paymentHash {
			var failureReason ldk_node.PaymentFailureReason
			var failureReasonMessage string
			if eventPaymentFailed.Reason != nil {
				failureReason = *eventPaymentFailed.Reason
			}
			switch failureReason {
			case ldk_node.PaymentFailureReasonRecipientRejected:
				failureReasonMessage = "RecipientRejected"
			case ldk_node.PaymentFailureReasonUserAbandoned:
				failureReasonMessage = "UserAbandoned"
			case ldk_node.PaymentFailureReasonRetriesExhausted:
				failureReasonMessage = "RetriesExhausted"
			case ldk_node.PaymentFailureReasonPaymentExpired:
				failureReasonMessage = "PaymentExpired"
			case ldk_node.PaymentFailureReasonRouteNotFound:
				failureReasonMessage = "RouteNotFound"
			case ldk_node.PaymentFailureReasonUnexpectedError:
				failureReasonMessage = "UnexpectedError"
			default:
				failureReasonMessage = "UnknownError"
			}

			gs.svc.Logger.Errorf("Payment Failed event: %v %v %s", paymentHash, failureReason, failureReasonMessage)
			return "", fmt.Errorf("payment failed event: %v %s", failureReason, failureReasonMessage)
		}
	}
	if preimage == "" {
		// TODO: this doesn't necessarily mean it will fail - we should return a different response
		return "", errors.New("Payment timed out")
	}

	gs.svc.Logger.Infof("Payment made in %d ms", time.Since(paymentStart).Milliseconds())
	return preimage, nil
}

func (gs *LDKService) SendKeysend(ctx context.Context, amount int64, destination, preimage string, custom_records []lnclient.TLVRecord) (preImage string, err error) {
	customTlvs := []ldk_node.TlvEntry{}

	for _, customRecord := range custom_records {
		customTlvs = append(customTlvs, ldk_node.TlvEntry{
			Type:  customRecord.Type,
			Value: []uint8(customRecord.Value),
		})
	}

	paymentHash, err := gs.node.SendSpontaneousPayment(uint64(amount), destination, customTlvs)
	if err != nil {
		gs.svc.Logger.Errorf("Keysend failed: %v", err)
		return "", err
	}

	payment := gs.node.Payment(paymentHash)
	if payment == nil {
		gs.svc.Logger.Errorf("Couldn't find payment by payment hash: %v", paymentHash)
		return "", errors.New("Payment not found")
	}

	if payment.Preimage == nil {
		gs.svc.Logger.Errorf("No payment preimage found for payment hash: %v", paymentHash)
		return "", errors.New("no preimage in payment")
	}

	return *payment.Preimage, nil
}

func (gs *LDKService) GetBalance(ctx context.Context) (balance int64, err error) {
	channels := gs.node.ListChannels()

	balance = 0
	for _, channel := range channels {
		balance += int64(channel.OutboundCapacityMsat)
	}

	return balance, nil
}

func (gs *LDKService) MakeInvoice(ctx context.Context, amount int64, description string, descriptionHash string, expiry int64) (transaction *Nip47Transaction, err error) {
	invoice, err := gs.node.ReceivePayment(uint64(amount),
		description,
		uint32(expiry))

	if err != nil {
		gs.svc.Logger.Errorf("MakeInvoice failed: %v", err)
		return nil, err
	}

	var expiresAt *int64
	paymentRequest, err := decodepay.Decodepay(invoice)
	if err != nil {
		gs.svc.Logger.WithFields(logrus.Fields{
			"bolt11": invoice,
		}).Errorf("Failed to decode bolt11 invoice: %v", err)

		return nil, err
	}
	expiresAtUnix := time.UnixMilli(int64(paymentRequest.CreatedAt) * 1000).Add(time.Duration(paymentRequest.Expiry) * time.Second).Unix()
	expiresAt = &expiresAtUnix
	description = paymentRequest.Description
	descriptionHash = paymentRequest.DescriptionHash

	transaction = &Nip47Transaction{
		Type:            "incoming",
		Invoice:         invoice,
		PaymentHash:     paymentRequest.PaymentHash,
		Amount:          amount,
		CreatedAt:       int64(paymentRequest.CreatedAt),
		ExpiresAt:       expiresAt,
		Description:     description,
		DescriptionHash: descriptionHash,
	}

	return transaction, nil
}

func (gs *LDKService) LookupInvoice(ctx context.Context, paymentHash string) (transaction *Nip47Transaction, err error) {

	payment := gs.node.Payment(paymentHash)
	if payment == nil {
		gs.svc.Logger.Errorf("Couldn't find payment by payment hash: %v", paymentHash)
		return nil, errors.New("Payment not found")
	}

	transaction, err = gs.ldkPaymentToTransaction(payment)

	if err != nil {
		gs.svc.Logger.Errorf("Failed to map transaction: %v", err)
		return nil, err
	}

	return transaction, nil
}

func (gs *LDKService) ListTransactions(ctx context.Context, from, until, limit, offset uint64, unpaid bool, invoiceType string) (transactions []Nip47Transaction, err error) {
	transactions = []Nip47Transaction{}

	// TODO: support pagination
	payments := gs.node.ListPayments()

	for _, payment := range payments {
		if payment.Status == ldk_node.PaymentStatusSucceeded {
			transaction, err := gs.ldkPaymentToTransaction(&payment)

			if err != nil {
				gs.svc.Logger.Errorf("Failed to map transaction: %v", err)
				continue
			}

			transactions = append(transactions, *transaction)
		}
	}

	// sort by created date descending
	sort.SliceStable(transactions, func(i, j int) bool {
		return transactions[i].CreatedAt > transactions[j].CreatedAt
	})

	// locally limit for now
	if len(transactions) > int(limit) {
		transactions = transactions[:limit]
	}

	return transactions, nil
}

func (gs *LDKService) GetInfo(ctx context.Context) (info *lnclient.NodeInfo, err error) {
	return &lnclient.NodeInfo{
		// Alias:       nodeInfo.Alias,
		// Color:       nodeInfo.Color,
		Pubkey: gs.node.NodeId(),
		// Network:     nodeInfo.Network,
		// BlockHeight: nodeInfo.BlockHeight,
		BlockHash: "",
	}, nil
}

func (gs *LDKService) ListChannels(ctx context.Context) ([]lnclient.Channel, error) {

	ldkChannels := gs.node.ListChannels()

	channels := []lnclient.Channel{}

	gs.svc.Logger.WithFields(logrus.Fields{
		"channels": ldkChannels,
	}).Debug("Listed Channels")

	for _, ldkChannel := range ldkChannels {
		channels = append(channels, lnclient.Channel{
			LocalBalance:  int64(ldkChannel.OutboundCapacityMsat),
			RemoteBalance: int64(ldkChannel.InboundCapacityMsat),
			RemotePubkey:  ldkChannel.CounterpartyNodeId,
			Id:            ldkChannel.UserChannelId, // CloseChannel takes the UserChannelId
			Active:        ldkChannel.IsUsable,      // superset of ldkChannel.IsReady
			Public:        ldkChannel.IsPublic,
		})
	}

	return channels, nil
}

func (gs *LDKService) GetNodeConnectionInfo(ctx context.Context) (nodeConnectionInfo *lnclient.NodeConnectionInfo, err error) {
	/*addresses := gs.node.ListeningAddresses()
	if addresses == nil || len(*addresses) < 1 {
		return nil, errors.New("no available listening addresses")
	}
	firstAddress := (*addresses)[0]
	parts := strings.Split(firstAddress, ":")
	if len(parts) != 2 {
		return nil, errors.New(fmt.Sprintf("invalid address %v", firstAddress))
	}
	port, err := strconv.Atoi(parts[1])
	if err != nil {
		gs.svc.Logger.Errorf("ConnectPeer failed: %v", err)
		return nil, err
	}*/

	return &lnclient.NodeConnectionInfo{
		Pubkey: gs.node.NodeId(),
		//Address: parts[0],
		//Port:    port,
	}, nil
}

func (gs *LDKService) ConnectPeer(ctx context.Context, connectPeerRequest *lnclient.ConnectPeerRequest) error {
	err := gs.node.Connect(connectPeerRequest.Pubkey, connectPeerRequest.Address+":"+strconv.Itoa(int(connectPeerRequest.Port)), true)
	if err != nil {
		gs.svc.Logger.Errorf("ConnectPeer failed: %v", err)
		return err
	}

	return nil
}

func (gs *LDKService) OpenChannel(ctx context.Context, openChannelRequest *lnclient.OpenChannelRequest) (*lnclient.OpenChannelResponse, error) {
	peers := gs.node.ListPeers()
	var foundPeer *ldk_node.PeerDetails
	for _, peer := range peers {
		if peer.NodeId == openChannelRequest.Pubkey {

			foundPeer = &peer
			break
		}
	}

	if foundPeer == nil {
		return nil, errors.New("node is not peered yet")
	}

	ldkEventSubscription := gs.ldkEventBroadcaster.Subscribe()
	defer gs.ldkEventBroadcaster.CancelSubscription(ldkEventSubscription)

	gs.svc.Logger.Infof("Opening channel with: %v", foundPeer.NodeId)
	userChannelId, err := gs.node.ConnectOpenChannel(foundPeer.NodeId, foundPeer.Address, uint64(openChannelRequest.Amount), nil, nil, openChannelRequest.Public)
	if err != nil {
		gs.svc.Logger.Errorf("OpenChannel failed: %v", err)
		return nil, err
	}

	// userChannelId allows to locally keep track of the channel (and is also used to close the channel)
	gs.svc.Logger.Infof("Funded channel: %v", userChannelId)

	for start := time.Now(); time.Since(start) < time.Second*60; {
		event := <-ldkEventSubscription

		channelPendingEvent, isChannelPendingEvent := (*event).(ldk_node.EventChannelPending)
		channelClosedEvent, isChannelClosedEvent := (*event).(ldk_node.EventChannelClosed)

		if isChannelClosedEvent {
			gs.svc.Logger.WithFields(logrus.Fields{
				"event": channelClosedEvent,
			})
			return nil, fmt.Errorf("failed to open channel: %+v", *channelClosedEvent.Reason)
		}

		if !isChannelPendingEvent {
			continue
		}

		return &lnclient.OpenChannelResponse{
			FundingTxId: channelPendingEvent.FundingTxo.Txid,
		}, nil
	}

	return nil, errors.New("open channel timeout")
}

func (gs *LDKService) CloseChannel(ctx context.Context, closeChannelRequest *lnclient.CloseChannelRequest) (*lnclient.CloseChannelResponse, error) {
	gs.svc.Logger.WithFields(logrus.Fields{
		"request": closeChannelRequest,
	}).Info("Closing Channel")
	err := gs.node.CloseChannel(closeChannelRequest.ChannelId, closeChannelRequest.NodeId)
	if err != nil {
		gs.svc.Logger.Errorf("CloseChannel failed: %v", err)
		return nil, err
	}
	return &lnclient.CloseChannelResponse{}, nil
}

func (gs *LDKService) GetNewOnchainAddress(ctx context.Context) (string, error) {
	address, err := gs.node.NewOnchainAddress()
	if err != nil {
		gs.svc.Logger.Errorf("NewOnchainAddress failed: %v", err)
		return "", err
	}
	return address, nil
}

func (gs *LDKService) GetOnchainBalance(ctx context.Context) (int64, error) {
	balances := gs.node.ListBalances()
	gs.svc.Logger.WithFields(logrus.Fields{
		"balances": balances,
	}).Debug("Listed Balances")
	return int64(balances.SpendableOnchainBalanceSats), nil
}

<<<<<<< HEAD
func (gs *LDKService) RedeemOnchainFunds(ctx context.Context, toAddress string) (txId string, err error) {
	return "", nil
}

func ldkPaymentToTransaction(payment *ldk_node.PaymentDetails) *Nip47Transaction {
=======
func (gs *LDKService) ldkPaymentToTransaction(payment *ldk_node.PaymentDetails) (*Nip47Transaction, error) {
>>>>>>> 75b007bf
	transactionType := "incoming"
	if payment.Direction == ldk_node.PaymentDirectionOutbound {
		transactionType = "outgoing"
	}

	var expiresAt *int64
	var createdAt int64
	var description string
	var descriptionHash string
	var bolt11Invoice string
	if payment.Bolt11Invoice != nil {
		bolt11Invoice = *payment.Bolt11Invoice
		paymentRequest, err := decodepay.Decodepay(strings.ToLower(bolt11Invoice))
		if err != nil {
			gs.svc.Logger.WithFields(logrus.Fields{
				"bolt11": bolt11Invoice,
			}).Errorf("Failed to decode bolt11 invoice: %v", err)

			return nil, err
		}
		createdAt = int64(paymentRequest.CreatedAt)
		expiresAtUnix := time.UnixMilli(int64(paymentRequest.CreatedAt) * 1000).Add(time.Duration(paymentRequest.Expiry) * time.Second).Unix()
		expiresAt = &expiresAtUnix
		description = paymentRequest.Description
		descriptionHash = paymentRequest.DescriptionHash
	}

	preimage := ""
	var settledAt *int64
	if payment.Status == ldk_node.PaymentStatusSucceeded {
		if payment.Preimage != nil {

			preimage = *payment.Preimage
		}
		// TODO: use payment settle time
		settledAt = &createdAt
	}

	var amount uint64 = 0
	if payment.AmountMsat != nil {
		amount = *payment.AmountMsat
	}

	return &Nip47Transaction{
		Type:        transactionType,
		Preimage:    preimage,
		PaymentHash: payment.Hash,
		SettledAt:   settledAt,
		Amount:      int64(amount),
		Invoice:     bolt11Invoice,
		//FeesPaid:        payment.FeeMsat,
		CreatedAt:       createdAt,
		Description:     description,
		DescriptionHash: descriptionHash,
		ExpiresAt:       expiresAt,
	}, nil
}<|MERGE_RESOLUTION|>--- conflicted
+++ resolved
@@ -474,15 +474,11 @@
 	return int64(balances.SpendableOnchainBalanceSats), nil
 }
 
-<<<<<<< HEAD
 func (gs *LDKService) RedeemOnchainFunds(ctx context.Context, toAddress string) (txId string, err error) {
 	return "", nil
 }
 
-func ldkPaymentToTransaction(payment *ldk_node.PaymentDetails) *Nip47Transaction {
-=======
 func (gs *LDKService) ldkPaymentToTransaction(payment *ldk_node.PaymentDetails) (*Nip47Transaction, error) {
->>>>>>> 75b007bf
 	transactionType := "incoming"
 	if payment.Direction == ldk_node.PaymentDirectionOutbound {
 		transactionType = "outgoing"
