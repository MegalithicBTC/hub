package main

import (
	"context"
	"errors"
	"fmt"
	"io"
	"log"
	"os"
	"path/filepath"
	"slices"
	"sort"
	"strconv"
	"strings"
	"time"

	"github.com/getAlby/ldk-node-go/ldk_node"
<<<<<<< HEAD
=======
	"github.com/getAlby/nostr-wallet-connect/events"
	"github.com/getAlby/nostr-wallet-connect/models/config"
	"github.com/getAlby/nostr-wallet-connect/models/lnclient"
	"github.com/getAlby/nostr-wallet-connect/models/lsp"
>>>>>>> c1ef741f
	decodepay "github.com/nbd-wtf/ln-decodepay"
	"github.com/sirupsen/logrus"

	"github.com/getAlby/nostr-wallet-connect/models/lnclient"
	"github.com/getAlby/nostr-wallet-connect/models/lsp"
)

type LDKService struct {
	svc                 *Service
	workdir             string
	node                *ldk_node.Node
	ldkEventBroadcaster LDKEventBroadcaster
	cancel              context.CancelFunc
	network             string
	eventLogger         events.EventLogger
}

func NewLDKService(svc *Service, mnemonic, workDir string, network string, esploraServer string, gossipSource string) (result lnclient.LNClient, err error) {
	if mnemonic == "" || workDir == "" {
		return nil, errors.New("one or more required LDK configuration are missing")
	}

	//create dir if not exists
	newpath := filepath.Join(workDir)
	err = os.MkdirAll(newpath, os.ModePerm)
	if err != nil {
		log.Printf("Failed to create LDK working dir: %v", err)
		return nil, err
	}

	logDirPath := filepath.Join(newpath, "./logs")
	config := ldk_node.DefaultConfig()
	listeningAddresses := []string{
		"0.0.0.0:9735",
	}
	config.TrustedPeers0conf = []string{
		lsp.VoltageLSP().Pubkey,
		lsp.OlympusLSP().Pubkey,
		lsp.AlbyPlebsLSP().Pubkey,
	}
	config.AnchorChannelsConfig.TrustedPeersNoReserve = []string{
		lsp.OlympusLSP().Pubkey,
		lsp.AlbyPlebsLSP().Pubkey,
	}

	config.ListeningAddresses = &listeningAddresses
	config.LogDirPath = &logDirPath
	logLevel, err := strconv.Atoi(svc.cfg.Env.LDKLogLevel)
	if err == nil {
		config.LogLevel = ldk_node.LogLevel(logLevel)
	}
	builder := ldk_node.BuilderFromConfig(config)
	builder.SetEntropyBip39Mnemonic(mnemonic, nil)
	builder.SetNetwork(network)
	builder.SetEsploraServer(esploraServer)
	builder.SetGossipSourceRgs(gossipSource)
	builder.SetStorageDirPath(filepath.Join(newpath, "./storage"))

	// TODO: remove when https://github.com/lightningdevkit/rust-lightning/issues/2914 is merged
	// LDK default HTLC inflight value is 10% of the channel size. If an LSPS service is configured this will be set to 0.
	builder.SetLiquiditySourceLsps2("52.88.33.119:9735", lsp.VoltageLSP().Pubkey, nil)

	//builder.SetLogDirPath (filepath.Join(newpath, "./logs")); // missing?
	node, err := builder.Build()

	if err != nil {
		svc.Logger.Errorf("Failed to create LDK node: %v", err)
		return nil, err
	}

	ldkEventConsumer := make(chan *ldk_node.Event)
	ctx, cancel := context.WithCancel(svc.ctx)
	ldkEventBroadcaster := NewLDKEventBroadcaster(svc.Logger, ctx, ldkEventConsumer)

	ls := LDKService{
		workdir:             newpath,
		node:                node,
		svc:                 svc,
		cancel:              cancel,
		ldkEventBroadcaster: ldkEventBroadcaster,
		network:             network,
		eventLogger:         svc.EventLogger,
	}

	// check for and forward new LDK events to LDKEventBroadcaster (through ldkEventConsumer)
	go func() {
		for {
			select {
			case <-ctx.Done():
				return
			default:
				// NOTE: currently do not use WaitNextEvent() as it can possibly block the LDK thread (to confirm)
				event := node.NextEvent()
				if event == nil {
					// if there is no event, wait before polling again to avoid 100% CPU usage
					// TODO: remove this and use WaitNextEvent()
					time.Sleep(time.Duration(1) * time.Millisecond)
					continue
				}

				ls.logLdkEvent(ctx, event)
				ldkEventConsumer <- event

				node.EventHandled()
			}
		}
	}()

	err = node.Start()
	if err != nil {
		svc.Logger.Errorf("Failed to start LDK node: %v", err)
		return nil, err
	}

	nodeId := node.NodeId()

	if err != nil {
		return nil, err
	}

	svc.Logger.WithFields(logrus.Fields{
		"nodeId": nodeId,
	}).Info("Connected to LDK node")

	return &ls, nil
}

func (gs *LDKService) Shutdown() error {
	gs.svc.Logger.Infof("shutting down LDK client")
	gs.cancel()
	gs.node.Destroy()

	return nil
}

func (gs *LDKService) SendPaymentSync(ctx context.Context, invoice string) (preimage string, err error) {
	paymentRequest, err := decodepay.Decodepay(invoice)
	if err != nil {
		gs.svc.Logger.WithFields(logrus.Fields{
			"bolt11": invoice,
		}).Errorf("Failed to decode bolt11 invoice: %v", err)

		return "", err
	}

	maxSendable := gs.getMaxSendable()
	if paymentRequest.MSatoshi > maxSendable {
		gs.eventLogger.Log(&events.Event{
			Event: "nwc_outgoing_liquidity_required",
			Properties: map[string]interface{}{
				//"amount":         amount / 1000,
				//"max_receivable": maxReceivable,
				//"num_channels":   len(gs.node.ListChannels()),
				"node_type": config.LDKBackendType,
			},
		})
	}

	paymentStart := time.Now()
	ldkEventSubscription := gs.ldkEventBroadcaster.Subscribe()
	defer gs.ldkEventBroadcaster.CancelSubscription(ldkEventSubscription)

	paymentHash, err := gs.node.Bolt11Payment().Send(invoice)
	if err != nil {
		gs.svc.Logger.WithError(err).Error("SendPayment failed")
		return "", err
	}
	fee := uint64(0)

	for start := time.Now(); time.Since(start) < time.Second*60; {
		event := <-ldkEventSubscription

		eventPaymentSuccessful, isEventPaymentSuccessfulEvent := (*event).(ldk_node.EventPaymentSuccessful)
		eventPaymentFailed, isEventPaymentFailedEvent := (*event).(ldk_node.EventPaymentFailed)

		if isEventPaymentSuccessfulEvent && eventPaymentSuccessful.PaymentHash == paymentHash {
			gs.svc.Logger.Info("Got payment success event")
			payment := gs.node.Payment(paymentHash)
			if payment == nil {
				gs.svc.Logger.Errorf("Couldn't find payment by payment hash: %v", paymentHash)
				return "", errors.New("Payment not found")
			}

			bolt11PaymentKind, ok := payment.Kind.(ldk_node.PaymentKindBolt11)

			if !ok {
				gs.svc.Logger.WithFields(logrus.Fields{
					"payment": payment,
				}).Error("Payment is not a bolt11 kind")
			}

			if bolt11PaymentKind.Preimage == nil {
				gs.svc.Logger.Errorf("No payment preimage for payment hash: %v", paymentHash)
				return "", errors.New("Payment preimage not found")
			}
			preimage = *bolt11PaymentKind.Preimage

			if eventPaymentSuccessful.FeePaidMsat != nil {
				fee = *eventPaymentSuccessful.FeePaidMsat
			}
			break
		}
		if isEventPaymentFailedEvent && eventPaymentFailed.PaymentHash == paymentHash {
			var failureReason ldk_node.PaymentFailureReason
			var failureReasonMessage string
			if eventPaymentFailed.Reason != nil {
				failureReason = *eventPaymentFailed.Reason
			}
			switch failureReason {
			case ldk_node.PaymentFailureReasonRecipientRejected:
				failureReasonMessage = "RecipientRejected"
			case ldk_node.PaymentFailureReasonUserAbandoned:
				failureReasonMessage = "UserAbandoned"
			case ldk_node.PaymentFailureReasonRetriesExhausted:
				failureReasonMessage = "RetriesExhausted"
			case ldk_node.PaymentFailureReasonPaymentExpired:
				failureReasonMessage = "PaymentExpired"
			case ldk_node.PaymentFailureReasonRouteNotFound:
				failureReasonMessage = "RouteNotFound"
			case ldk_node.PaymentFailureReasonUnexpectedError:
				failureReasonMessage = "UnexpectedError"
			default:
				failureReasonMessage = "UnknownError"
			}

			gs.svc.Logger.WithFields(logrus.Fields{
				"paymentHash":          paymentHash,
				"failureReason":        failureReason,
				"failureReasonMessage": failureReasonMessage,
			}).Error("Received payment failed event")

			return "", fmt.Errorf("received payment failed event: %v %s", failureReason, failureReasonMessage)
		}
	}
	if preimage == "" {
		// TODO: this doesn't necessarily mean it will fail - we should return a different response
		return "", errors.New("Payment timed out")
	}

	gs.svc.Logger.WithFields(logrus.Fields{
		"duration": time.Since(paymentStart).Milliseconds(),
		"fee":      fee,
	}).Info("Successful payment")
	return preimage, nil
}

func (gs *LDKService) SendKeysend(ctx context.Context, amount int64, destination, preimage string, custom_records []lnclient.TLVRecord) (preImage string, err error) {
	paymentStart := time.Now()
	customTlvs := []ldk_node.TlvEntry{}

	for _, customRecord := range custom_records {
		customTlvs = append(customTlvs, ldk_node.TlvEntry{
			Type:  customRecord.Type,
			Value: []uint8(customRecord.Value),
		})
	}

	ldkEventSubscription := gs.ldkEventBroadcaster.Subscribe()
	defer gs.ldkEventBroadcaster.CancelSubscription(ldkEventSubscription)

	paymentHash, err := gs.node.SpontaneousPayment().Send(uint64(amount), destination, customTlvs)
	if err != nil {
		gs.svc.Logger.WithError(err).Error("Keysend failed")
		return "", err
	}

	gs.svc.Logger.Infof("TODO: listen for events %v", paymentHash)

	fee := uint64(0)

	for start := time.Now(); time.Since(start) < time.Second*60; {
		event := <-ldkEventSubscription

		eventPaymentSuccessful, isEventPaymentSuccessfulEvent := (*event).(ldk_node.EventPaymentSuccessful)
		eventPaymentFailed, isEventPaymentFailedEvent := (*event).(ldk_node.EventPaymentFailed)

		if isEventPaymentSuccessfulEvent && eventPaymentSuccessful.PaymentHash == paymentHash {
			gs.svc.Logger.Info("Got payment success event")
			payment := gs.node.Payment(paymentHash)
			if payment == nil {
				gs.svc.Logger.Errorf("Couldn't find payment by payment hash: %v", paymentHash)
				return "", errors.New("Payment not found")
			}

			spontaneousPaymentKind, ok := payment.Kind.(ldk_node.PaymentKindSpontaneous)

			if !ok {
				gs.svc.Logger.WithFields(logrus.Fields{
					"payment": payment,
				}).Error("Payment is not a spontaneous kind")
			}

			if spontaneousPaymentKind.Preimage == nil {
				gs.svc.Logger.Errorf("No payment preimage for payment hash: %v", paymentHash)
				return "", errors.New("Payment preimage not found")
			}
			preimage = *spontaneousPaymentKind.Preimage

			if eventPaymentSuccessful.FeePaidMsat != nil {
				fee = *eventPaymentSuccessful.FeePaidMsat
			}
			break
		}
		if isEventPaymentFailedEvent && eventPaymentFailed.PaymentHash == paymentHash {
			var failureReason ldk_node.PaymentFailureReason
			var failureReasonMessage string
			if eventPaymentFailed.Reason != nil {
				failureReason = *eventPaymentFailed.Reason
			}
			switch failureReason {
			case ldk_node.PaymentFailureReasonRecipientRejected:
				failureReasonMessage = "RecipientRejected"
			case ldk_node.PaymentFailureReasonUserAbandoned:
				failureReasonMessage = "UserAbandoned"
			case ldk_node.PaymentFailureReasonRetriesExhausted:
				failureReasonMessage = "RetriesExhausted"
			case ldk_node.PaymentFailureReasonPaymentExpired:
				failureReasonMessage = "PaymentExpired"
			case ldk_node.PaymentFailureReasonRouteNotFound:
				failureReasonMessage = "RouteNotFound"
			case ldk_node.PaymentFailureReasonUnexpectedError:
				failureReasonMessage = "UnexpectedError"
			default:
				failureReasonMessage = "UnknownError"
			}

			gs.svc.Logger.WithFields(logrus.Fields{
				"paymentHash":          paymentHash,
				"failureReason":        failureReason,
				"failureReasonMessage": failureReasonMessage,
			}).Error("Received payment failed event")

			return "", fmt.Errorf("payment failed event: %v %s", failureReason, failureReasonMessage)
		}
	}
	if preimage == "" {
		// TODO: this doesn't necessarily mean it will fail - we should return a different response
		return "", errors.New("keysend payment timed out")
	}

	gs.svc.Logger.WithFields(logrus.Fields{
		"duration": time.Since(paymentStart).Milliseconds(),
		"fee":      fee,
	}).Info("Successful keysend payment")
	return preimage, nil
}

func (gs *LDKService) GetBalance(ctx context.Context) (balance int64, err error) {
	channels := gs.node.ListChannels()

	balance = 0
	for _, channel := range channels {
		if channel.IsUsable {
			balance += int64(channel.OutboundCapacityMsat)
		}
	}

	return balance, nil
}

func (gs *LDKService) getMaxReceivable() int64 {
	var receivable int64 = 0
	channels := gs.node.ListChannels()
	for _, channel := range channels {
		if channel.IsUsable {
			receivable += min(int64(channel.InboundCapacityMsat), int64(*channel.InboundHtlcMaximumMsat))
		}
	}
	return int64(receivable)
}

func (gs *LDKService) getMaxSendable() int64 {
	var spendable int64 = 0
	channels := gs.node.ListChannels()
	for _, channel := range channels {
		if channel.IsUsable {
			spendable += min(int64(channel.OutboundCapacityMsat), int64(*channel.CounterpartyOutboundHtlcMaximumMsat))
		}
	}
	return int64(spendable)
}

func (gs *LDKService) MakeInvoice(ctx context.Context, amount int64, description string, descriptionHash string, expiry int64) (transaction *Nip47Transaction, err error) {

	maxReceivable := gs.getMaxReceivable()

	if amount > maxReceivable {
		gs.eventLogger.Log(&events.Event{
			Event: "nwc_incoming_liquidity_required",
			Properties: map[string]interface{}{
				//"amount":         amount / 1000,
				//"max_receivable": maxReceivable,
				//"num_channels":   len(gs.node.ListChannels()),
				"node_type": config.LDKBackendType,
			},
		})
	}

	// TODO: support passing description hash
	invoice, err := gs.node.Bolt11Payment().Receive(uint64(amount),
		description,
		uint32(expiry))

	if err != nil {
		gs.svc.Logger.WithError(err).Error("MakeInvoice failed")
		return nil, err
	}

	var expiresAt *int64
	paymentRequest, err := decodepay.Decodepay(invoice)
	if err != nil {
		gs.svc.Logger.WithFields(logrus.Fields{
			"bolt11": invoice,
		}).Errorf("Failed to decode bolt11 invoice: %v", err)

		return nil, err
	}
	expiresAtUnix := time.UnixMilli(int64(paymentRequest.CreatedAt) * 1000).Add(time.Duration(paymentRequest.Expiry) * time.Second).Unix()
	expiresAt = &expiresAtUnix
	description = paymentRequest.Description
	descriptionHash = paymentRequest.DescriptionHash

	transaction = &Nip47Transaction{
		Type:            "incoming",
		Invoice:         invoice,
		PaymentHash:     paymentRequest.PaymentHash,
		Amount:          amount,
		CreatedAt:       int64(paymentRequest.CreatedAt),
		ExpiresAt:       expiresAt,
		Description:     description,
		DescriptionHash: descriptionHash,
	}

	return transaction, nil
}

func (gs *LDKService) LookupInvoice(ctx context.Context, paymentHash string) (transaction *Nip47Transaction, err error) {

	payment := gs.node.Payment(paymentHash)
	if payment == nil {
		gs.svc.Logger.Errorf("Couldn't find payment by payment hash: %v", paymentHash)
		return nil, errors.New("Payment not found")
	}

	transaction, err = gs.ldkPaymentToTransaction(payment)

	if err != nil {
		gs.svc.Logger.Errorf("Failed to map transaction: %v", err)
		return nil, err
	}

	return transaction, nil
}

func (gs *LDKService) ListTransactions(ctx context.Context, from, until, limit, offset uint64, unpaid bool, invoiceType string) (transactions []Nip47Transaction, err error) {
	transactions = []Nip47Transaction{}

	// TODO: support pagination
	payments := gs.node.ListPayments()

	for _, payment := range payments {
		if payment.Status == ldk_node.PaymentStatusSucceeded {
			transaction, err := gs.ldkPaymentToTransaction(&payment)

			if err != nil {
				gs.svc.Logger.Errorf("Failed to map transaction: %v", err)
				continue
			}

			transactions = append(transactions, *transaction)
		}
	}

	// sort by created date descending
	sort.SliceStable(transactions, func(i, j int) bool {
		return transactions[i].CreatedAt > transactions[j].CreatedAt
	})

	// locally limit for now
	if len(transactions) > int(limit) {
		transactions = transactions[:limit]
	}

	return transactions, nil
}

func (gs *LDKService) GetInfo(ctx context.Context) (info *lnclient.NodeInfo, err error) {
	// TODO: should alias, color be configured in LDK-node? or can we manage them in NWC?
	// an alias is only needed if the user has public channels and wants their node to be publicly visible?
	status := gs.node.Status()
	return &lnclient.NodeInfo{
		Alias:       "NWC",
		Color:       "#897FFF",
		Pubkey:      gs.node.NodeId(),
		Network:     gs.network,
		BlockHeight: status.CurrentBestBlock.Height,
		BlockHash:   status.CurrentBestBlock.BlockHash,
	}, nil
}

func (gs *LDKService) ListChannels(ctx context.Context) ([]lnclient.Channel, error) {

	ldkChannels := gs.node.ListChannels()

	channels := []lnclient.Channel{}

	gs.svc.Logger.WithFields(logrus.Fields{
		"channels": ldkChannels,
	}).Debug("Listed Channels")

	for _, ldkChannel := range ldkChannels {
		channels = append(channels, lnclient.Channel{
			LocalBalance:  int64(ldkChannel.OutboundCapacityMsat),
			RemoteBalance: int64(ldkChannel.InboundCapacityMsat),
			RemotePubkey:  ldkChannel.CounterpartyNodeId,
			Id:            ldkChannel.UserChannelId, // CloseChannel takes the UserChannelId
			Active:        ldkChannel.IsUsable,      // superset of ldkChannel.IsReady
			Public:        ldkChannel.IsPublic,
		})
	}

	return channels, nil
}

func (gs *LDKService) GetNodeConnectionInfo(ctx context.Context) (nodeConnectionInfo *lnclient.NodeConnectionInfo, err error) {
	/*addresses := gs.node.ListeningAddresses()
	if addresses == nil || len(*addresses) < 1 {
		return nil, errors.New("no available listening addresses")
	}
	firstAddress := (*addresses)[0]
	parts := strings.Split(firstAddress, ":")
	if len(parts) != 2 {
		return nil, errors.New(fmt.Sprintf("invalid address %v", firstAddress))
	}
	port, err := strconv.Atoi(parts[1])
	if err != nil {
		gs.svc.Logger.WithError(err).Error("ConnectPeer failed")
		return nil, err
	}*/

	return &lnclient.NodeConnectionInfo{
		Pubkey: gs.node.NodeId(),
		//Address: parts[0],
		//Port:    port,
	}, nil
}

func (gs *LDKService) ConnectPeer(ctx context.Context, connectPeerRequest *lnclient.ConnectPeerRequest) error {
	err := gs.node.Connect(connectPeerRequest.Pubkey, connectPeerRequest.Address+":"+strconv.Itoa(int(connectPeerRequest.Port)), true)
	if err != nil {
		gs.svc.Logger.WithError(err).Error("ConnectPeer failed")
		return err
	}

	return nil
}

func (gs *LDKService) OpenChannel(ctx context.Context, openChannelRequest *lnclient.OpenChannelRequest) (*lnclient.OpenChannelResponse, error) {
	peers := gs.node.ListPeers()
	var foundPeer *ldk_node.PeerDetails
	for _, peer := range peers {
		if peer.NodeId == openChannelRequest.Pubkey {

			foundPeer = &peer
			break
		}
	}

	if foundPeer == nil {
		return nil, errors.New("node is not peered yet")
	}

	ldkEventSubscription := gs.ldkEventBroadcaster.Subscribe()
	defer gs.ldkEventBroadcaster.CancelSubscription(ldkEventSubscription)

	gs.svc.Logger.Infof("Opening channel with: %v", foundPeer.NodeId)
	userChannelId, err := gs.node.ConnectOpenChannel(foundPeer.NodeId, foundPeer.Address, uint64(openChannelRequest.Amount), nil, nil, openChannelRequest.Public)
	if err != nil {
		gs.svc.Logger.WithError(err).Error("OpenChannel failed")
		return nil, err
	}

	// userChannelId allows to locally keep track of the channel (and is also used to close the channel)
	gs.svc.Logger.Infof("Funded channel: %v", userChannelId)

	for start := time.Now(); time.Since(start) < time.Second*60; {
		event := <-ldkEventSubscription

		channelPendingEvent, isChannelPendingEvent := (*event).(ldk_node.EventChannelPending)
		channelClosedEvent, isChannelClosedEvent := (*event).(ldk_node.EventChannelClosed)

		if isChannelClosedEvent {
			gs.svc.Logger.WithFields(logrus.Fields{
				"event": channelClosedEvent,
			})
			return nil, fmt.Errorf("failed to open channel: %+v", *channelClosedEvent.Reason)
		}

		if !isChannelPendingEvent {
			continue
		}

		return &lnclient.OpenChannelResponse{
			FundingTxId: channelPendingEvent.FundingTxo.Txid,
		}, nil
	}

	return nil, errors.New("open channel timeout")
}

func (gs *LDKService) CloseChannel(ctx context.Context, closeChannelRequest *lnclient.CloseChannelRequest) (*lnclient.CloseChannelResponse, error) {
	gs.svc.Logger.WithFields(logrus.Fields{
		"request": closeChannelRequest,
	}).Info("Closing Channel")
	// TODO: support passing force option
	err := gs.node.CloseChannel(closeChannelRequest.ChannelId, closeChannelRequest.NodeId, false)
	if err != nil {
		gs.svc.Logger.WithError(err).Error("CloseChannel failed")
		return nil, err
	}
	return &lnclient.CloseChannelResponse{}, nil
}

func (gs *LDKService) GetNewOnchainAddress(ctx context.Context) (string, error) {
	address, err := gs.node.OnchainPayment().NewAddress()
	if err != nil {
		gs.svc.Logger.WithError(err).Error("NewOnchainAddress failed")
		return "", err
	}
	return address, nil
}

func (gs *LDKService) GetOnchainBalance(ctx context.Context) (*lnclient.OnchainBalanceResponse, error) {
	balances := gs.node.ListBalances()
	gs.svc.Logger.WithFields(logrus.Fields{
		"balances": balances,
	}).Debug("Listed Balances")
	return &lnclient.OnchainBalanceResponse{
		Spendable: int64(balances.SpendableOnchainBalanceSats),
		Total:     int64(balances.TotalOnchainBalanceSats),
	}, nil
}

func (gs *LDKService) RedeemOnchainFunds(ctx context.Context, toAddress string) (string, error) {
	txId, err := gs.node.OnchainPayment().SendAllToAddress(toAddress)
	if err != nil {
		gs.svc.Logger.WithError(err).Error("SendAllToOnchainAddress failed")
		return "", err
	}
	return txId, nil
}

func (ls *LDKService) ResetRouter(ctx context.Context) error {
	// HACK: to ensure the router is reset correctly we must stop the node first.
	err := ls.node.Stop()
	if err != nil {
		ls.svc.Logger.WithError(err).Error("Failed to stop the node")
	}

	err = ls.node.ResetRouter()
	if err != nil {
		ls.svc.Logger.WithError(err).Error("ResetRouter failed")
	}

	return err
}

func (gs *LDKService) ldkPaymentToTransaction(payment *ldk_node.PaymentDetails) (*Nip47Transaction, error) {
	transactionType := "incoming"
	if payment.Direction == ldk_node.PaymentDirectionOutbound {
		transactionType = "outgoing"
	}

	var expiresAt *int64
	var createdAt int64
	var description string
	var descriptionHash string
	var bolt11Invoice string
	var settledAt *int64
	preimage := ""
	paymentHash := ""

	bolt11PaymentKind, isBolt11PaymentKind := payment.Kind.(ldk_node.PaymentKindBolt11)

	if isBolt11PaymentKind && bolt11PaymentKind.Bolt11Invoice != nil {
		bolt11Invoice = *bolt11PaymentKind.Bolt11Invoice
		paymentRequest, err := decodepay.Decodepay(strings.ToLower(bolt11Invoice))
		if err != nil {
			gs.svc.Logger.WithFields(logrus.Fields{
				"bolt11": bolt11Invoice,
			}).Errorf("Failed to decode bolt11 invoice: %v", err)

			return nil, err
		}
		createdAt = int64(paymentRequest.CreatedAt)
		expiresAtUnix := time.UnixMilli(int64(paymentRequest.CreatedAt) * 1000).Add(time.Duration(paymentRequest.Expiry) * time.Second).Unix()
		expiresAt = &expiresAtUnix
		description = paymentRequest.Description
		descriptionHash = paymentRequest.DescriptionHash
		if payment.Status == ldk_node.PaymentStatusSucceeded {
			if bolt11PaymentKind.Preimage != nil {
				preimage = *bolt11PaymentKind.Preimage
			}
			settledAt = &createdAt // fallback settledAt to created at time
			if payment.LastUpdate > 0 {
				lastUpdate := int64(payment.LastUpdate)
				settledAt = &lastUpdate
			}
		}
		paymentHash = bolt11PaymentKind.Hash
	}

	var amount uint64 = 0
	if payment.AmountMsat != nil {
		amount = *payment.AmountMsat
	}

	return &Nip47Transaction{
		Type:        transactionType,
		Preimage:    preimage,
		PaymentHash: paymentHash,
		SettledAt:   settledAt,
		Amount:      int64(amount),
		Invoice:     bolt11Invoice,
		//FeesPaid:        payment.FeeMsat,
		CreatedAt:       createdAt,
		Description:     description,
		DescriptionHash: descriptionHash,
		ExpiresAt:       expiresAt,
	}, nil
}

<<<<<<< HEAD
func (gs *LDKService) SendPaymentProbes(ctx context.Context, invoice string) error {
	err := gs.node.Bolt11Payment().SendProbes(invoice)
	if err != nil {
		gs.svc.Logger.Errorf("Bolt11Payment.SendProbes failed: %v", err)
		return err
	}

	return nil
}

func (gs *LDKService) SendSpontaneousPaymentProbes(ctx context.Context, amount_msat uint64, node_id string) error {
	err := gs.node.SpontaneousPayment().SendProbes(amount_msat, node_id)
	if err != nil {
		gs.svc.Logger.Errorf("SpontaneousPayment.SendProbes failed: %v", err)
		return err
	}

	return nil
}

func (gs *LDKService) ListPeers(ctx context.Context) ([]lnclient.PeerDetails, error) {
	peers := gs.node.ListPeers()
	ret := make([]lnclient.PeerDetails, 0, len(peers))
	for _, peer := range peers {
		ret = append(ret, lnclient.PeerDetails{
			NodeID:      peer.NodeId,
			Address:     peer.Address,
			IsPersisted: peer.IsPersisted,
			IsConnected: peer.IsConnected,
		})
	}
	return ret, nil
}

func (gs *LDKService) GetLogOutput(ctx context.Context, maxLen int) (string, error) {
	config := gs.node.Config()
	logPath := ""
	if config.LogDirPath != nil {
		logPath = *config.LogDirPath
	} else {
		// Default log path if not set explicitly in the config.
		logPath = filepath.Join(config.StorageDirPath, "logs")
	}

	allLogFiles, err := filepath.Glob(filepath.Join(logPath, "ldk_node_*.log"))
	if err != nil {
		gs.svc.Logger.WithError(err).Error("GetLogOutput failed to list log files")
		return "", err
	}

	if len(allLogFiles) == 0 {
		return "", nil
	}

	// Log filenames are formatted as ldk_node_YYYY_MM_DD.log, hence they
	// naturally sort by date.
	lastLogFileName := slices.Max(allLogFiles)

	logFile, err := os.Open(lastLogFileName)
	if err != nil {
		gs.svc.Logger.WithError(err).Error("GetLogOutput failed to open log file")
		return "", err
	}
	defer LoggedClose(gs.svc.Logger, logFile)

	var logDataReader io.Reader = logFile

	if maxLen > 0 {
		stat, err := logFile.Stat()
		if err != nil {
			gs.svc.Logger.WithError(err).Error("GetLogOutput failed to get log file stat")
			return "", err
		}

		if stat.Size() > int64(maxLen) {
			_, err = logFile.Seek(-int64(maxLen), io.SeekEnd)
			if err != nil {
				gs.svc.Logger.WithError(err).Error("GetLogOutput failed to seek log file")
				return "", err
			}
		}

		logDataReader = io.LimitReader(logFile, int64(maxLen))
	}

	logData, err := io.ReadAll(logDataReader)
	if err != nil {
		gs.svc.Logger.WithError(err).Error("GetLogOutput failed to read log file")
		return "", err
	}

	return string(logData), nil
=======
func (ls *LDKService) logLdkEvent(ctx context.Context, event *ldk_node.Event) {
	ls.svc.Logger.WithFields(logrus.Fields{
		"event": event,
	}).Info("Received LDK event")

	switch v := (*event).(type) {
	case ldk_node.EventChannelReady:
		ls.eventLogger.Log(&events.Event{
			Event: "nwc_channel_ready",
			Properties: map[string]interface{}{
				// "counterparty_node_id": v.CounterpartyNodeId,
				"node_type": config.LDKBackendType,
			},
		})
	case ldk_node.EventChannelClosed:
		ls.eventLogger.Log(&events.Event{
			Event: "nwc_channel_closed",
			Properties: map[string]interface{}{
				// "counterparty_node_id": v.CounterpartyNodeId,
				// "reason":               fmt.Sprintf("%+v", v.Reason),
				"node_type": config.LDKBackendType,
			},
		})
	case ldk_node.EventPaymentReceived:
		ls.eventLogger.Log(&events.Event{
			Event: "nwc_payment_received",
			Properties: map[string]interface{}{
				"payment_hash": v.PaymentHash,
				"amount":       v.AmountMsat / 1000,
				"node_type":    config.LDKBackendType,
			},
		})
	}

>>>>>>> c1ef741f
}<|MERGE_RESOLUTION|>--- conflicted
+++ resolved
@@ -15,18 +15,12 @@
 	"time"
 
 	"github.com/getAlby/ldk-node-go/ldk_node"
-<<<<<<< HEAD
-=======
 	"github.com/getAlby/nostr-wallet-connect/events"
 	"github.com/getAlby/nostr-wallet-connect/models/config"
 	"github.com/getAlby/nostr-wallet-connect/models/lnclient"
 	"github.com/getAlby/nostr-wallet-connect/models/lsp"
->>>>>>> c1ef741f
 	decodepay "github.com/nbd-wtf/ln-decodepay"
 	"github.com/sirupsen/logrus"
-
-	"github.com/getAlby/nostr-wallet-connect/models/lnclient"
-	"github.com/getAlby/nostr-wallet-connect/models/lsp"
 )
 
 type LDKService struct {
@@ -754,7 +748,6 @@
 	}, nil
 }
 
-<<<<<<< HEAD
 func (gs *LDKService) SendPaymentProbes(ctx context.Context, invoice string) error {
 	err := gs.node.Bolt11Payment().SendProbes(invoice)
 	if err != nil {
@@ -847,7 +840,8 @@
 	}
 
 	return string(logData), nil
-=======
+}
+
 func (ls *LDKService) logLdkEvent(ctx context.Context, event *ldk_node.Event) {
 	ls.svc.Logger.WithFields(logrus.Fields{
 		"event": event,
@@ -882,5 +876,4 @@
 		})
 	}
 
->>>>>>> c1ef741f
 }