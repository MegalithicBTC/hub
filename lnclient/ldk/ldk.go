package ldk

import (
	"context"
	"crypto/sha256"
	"encoding/hex"
	"encoding/json"
	"errors"
	"fmt"
	"math"
	"os"
	"path/filepath"
	"slices"
	"strconv"
	"strings"
	"sync"
	"time"

	"github.com/getAlby/ldk-node-go/ldk_node"
	"github.com/tyler-smith/go-bip32"

	// "github.com/getAlby/hub/ldk_node"

	decodepay "github.com/nbd-wtf/ln-decodepay"
	"github.com/sirupsen/logrus"

	"github.com/getAlby/hub/config"
	"github.com/getAlby/hub/events"
	"github.com/getAlby/hub/lnclient"
	"github.com/getAlby/hub/logger"
	"github.com/getAlby/hub/lsp"
	"github.com/getAlby/hub/service/keys"
	"github.com/getAlby/hub/transactions"
)

type LDKService struct {
	workdir               string
	node                  *ldk_node.Node
	ldkEventBroadcaster   LDKEventBroadcaster
	cancel                context.CancelFunc
	network               string
	eventPublisher        events.EventPublisher
	syncing               bool
	lastFullSync          time.Time
	lastFeeEstimatesSync  time.Time
	cfg                   config.Config
	lastWalletSyncRequest time.Time
	pubkey                string
	shuttingDown          bool
}

const resetRouterKey = "ResetRouter"
const maxInvoiceExpiry = 24 * time.Hour

func NewLDKService(ctx context.Context, cfg config.Config, eventPublisher events.EventPublisher, mnemonic, workDir string, network string, vssToken string, setStartupState func(startupState string)) (result lnclient.LNClient, err error) {
	if mnemonic == "" || workDir == "" {
		return nil, errors.New("one or more required LDK configuration are missing")
	}

	setStartupState("Configuring node")

	// create dir if not exists
	newpath := filepath.Join(workDir)
	err = os.MkdirAll(newpath, os.ModePerm)
	if err != nil {
		logger.Logger.WithError(err).Error("Failed to create LDK working dir")
		return nil, err
	}

	ldkConfig := ldk_node.DefaultConfig()
	listeningAddresses := strings.Split(cfg.GetEnv().LDKListeningAddresses, ",")

	ldkConfig.TrustedPeers0conf = []string{
		lsp.OlympusLSP().Pubkey,
		lsp.AlbyPlebsLSP().Pubkey,
		lsp.MegalithLSP().Pubkey,

		// Mutinynet
		lsp.AlbyMutinynetPlebsLSP().Pubkey,
		lsp.OlympusMutinynetLSP().Pubkey,
		lsp.MegalithMutinynetLSP().Pubkey,
	}

	// rather than fully trusting our LSPs, we set the channel reserve to 0.
	// this allows us to receive incoming channels without any on-chain balance
	// but if the user has 0 on-chain balance when the channel is closed,
	// we rely on the counterparty to bump the transaction.
	// It's also possible in rare situations the counterparty can take
	// funds if the channel was closed due to a stuck HTLC.
	// Therefore, the user SHOULD add some on-chain funds to prevent this.
	ldkConfig.AnchorChannelsConfig.PerChannelReserveSats = 0
	ldkConfig.AnchorChannelsConfig.TrustedPeersNoReserve = []string{
		/*lsp.OlympusLSP().Pubkey,
		lsp.AlbyPlebsLSP().Pubkey,
		lsp.MegalithLSP().Pubkey,
		"02b4552a7a85274e4da01a7c71ca57407181752e8568b31d51f13c111a2941dce3", // LNServer_Wave
		"0296b2db342fcf87ea94d981757fdf4d3e545bd5cef4919f58b5d38dfdd73bf5c9", // blocktank
		"038ba8f67ba8ff5c48764cdd3251c33598d55b203546d08a8f0ec9dcd9f27e3637", // flashsats
		"0370a5392cd7c81ff5128fa656ee6db0c4d11c778fcd6cb98cb6ba3b48394f5705", // lqwd

		// Mutinynet
		lsp.AlbyMutinynetPlebsLSP().Pubkey,
		lsp.OlympusMutinynetLSP().Pubkey,
		lsp.MegalithMutinynetLSP().Pubkey,
		"0296820bbba5bd33719962bafd69996ee89e03ce7164d8f368cbb85463f5f47876", // flashsats
		"035e8a9034a8c68f219aacadae748c7a3cd719109309db39b09886e5ff17696b1b", // lqwd*/
	}

	ldkConfig.ListeningAddresses = &listeningAddresses
	logLevel, _ := strconv.Atoi(cfg.GetEnv().LDKLogLevel)
	// LogLevelGossip is added due to bug in go bindings which uses an enum that starts at 1 instead of 0
	ldkLogger := NewLDKLogger(ldk_node.LogLevel(logLevel) + ldk_node.LogLevelGossip)
	ldkConfig.TransientNetworkGraph = cfg.GetEnv().LDKTransientNetworkGraph

	builder := ldk_node.BuilderFromConfig(ldkConfig)
	builder.SetCustomLogger(ldkLogger)
	builder.SetNodeAlias("Alby Hub") // TODO: allow users to customize
	builder.SetEntropyBip39Mnemonic(mnemonic, nil)
	builder.SetNetwork(network)
	builder.SetChainSourceEsplora(cfg.GetEnv().LDKEsploraServer, nil)
	if cfg.GetEnv().LDKGossipSource != "" {
		logger.Logger.WithField("gossipSource", cfg.GetEnv().LDKGossipSource).Warn("LDK RGS instance set")
		builder.SetGossipSourceRgs(cfg.GetEnv().LDKGossipSource)
	}
	builder.SetStorageDirPath(filepath.Join(newpath, "./storage"))

	migrateStorage, _ := cfg.Get("LdkMigrateStorage", "")
	if migrateStorage == "VSS" {
		err = cfg.SetUpdate("LdkMigrateStorage", "", "")
		if err != nil {
			return nil, err
		}
		if vssToken == "" {
			return nil, errors.New("migration enabled but no vss token found")
		}
		builder.MigrateStorage(ldk_node.MigrateStorageVss)
	}

	resetStateRequest := getResetStateRequest(cfg)
	if resetStateRequest != nil {
		builder.ResetState(*resetStateRequest)
	}

	logger.Logger.WithFields(logrus.Fields{
		"migrate_storage":     migrateStorage,
		"vss_enabled":         vssToken != "",
		"listening_addresses": listeningAddresses,
	}).Info("Creating LDK node")
	setStartupState("Loading node data...")
	var node *ldk_node.Node
	if vssToken != "" {
		node, err = checkLDKErr(builder.BuildWithVssStoreAndFixedHeaders(cfg.GetEnv().LDKVssUrl, "albyhub", map[string]string{
			"Authorization": fmt.Sprintf("Bearer %s", vssToken),
		}))
	} else {
		node, err = checkLDKErr(builder.Build())
	}

	logger.Logger.WithFields(logrus.Fields{}).Info("LDK node created")

	if err != nil {
		logger.Logger.WithError(err).Error("Failed to create LDK node")
		return nil, err
	}

	ldkEventConsumer := make(chan *ldk_node.Event)
	ldkCtx, cancel := context.WithCancel(ctx)
	ldkEventBroadcaster := NewLDKEventBroadcaster(ldkCtx, ldkEventConsumer)
	nodeId := node.NodeId()

	ls := LDKService{
		workdir:             newpath,
		node:                node,
		cancel:              cancel,
		ldkEventBroadcaster: ldkEventBroadcaster,
		network:             network,
		eventPublisher:      eventPublisher,
		cfg:                 cfg,
		pubkey:              nodeId,
	}

	eventPublisher.RegisterSubscriber(&ls)

	// TODO: remove after 2026-01-01 - we now log to app logs rather than ldk log files
	// this line is just left to cleanup old logs after the update
	deleteOldLDKLogs(filepath.Join(newpath, "./logs"))

	// check for and forward new LDK events to LDKEventBroadcaster (through ldkEventConsumer)
	go func() {
		for {
			select {
			case <-ldkCtx.Done():
				return
			default:
				// NOTE: currently do not use WaitNextEvent() as it can possibly block the LDK thread (to confirm)
				event := node.NextEvent()
				if event == nil {
					// if there is no event, wait before polling again to avoid 100% CPU usage
					// TODO: remove this and use WaitNextEvent()
					time.Sleep(time.Duration(1000) * time.Millisecond)
					continue
				}

				ls.handleLdkEvent(event)
				ldkEventConsumer <- event

				node.EventHandled()
			}
		}
	}()

	logger.Logger.WithFields(logrus.Fields{
		"nodeId": nodeId,
	}).Info("Starting LDK node...")

	setStartupState("Starting node...")

	err = node.Start().AsError()
	if err != nil {
		logger.Logger.WithError(err).Error("Failed to start LDK node")
		return nil, err
	}

	logger.Logger.WithFields(logrus.Fields{
		"nodeId": nodeId,
		"status": node.Status(),
	}).Info("Started LDK node. Syncing wallet...")

	setStartupState("Syncing node...")
	syncStartTime := time.Now()
	err = node.SyncWallets().AsError()
	if err != nil {
		logger.Logger.WithError(err).Error("Failed to sync LDK wallets")
		ls.eventPublisher.Publish(&events.Event{
			Event: "nwc_node_sync_failed",
			Properties: map[string]interface{}{
				"error":        err.Error(),
				"sync_type":    "full",
				"initial_sync": true,
				"node_type":    config.LDKBackendType,
				"esplora_url":  ls.cfg.GetEnv().LDKEsploraServer,
			},
		})

		shutdownErr := ls.Shutdown()
		if shutdownErr != nil {
			logger.Logger.WithError(shutdownErr).Error("Failed to shutdown LDK node")
		}

		return nil, err
	}
	ls.lastFullSync = time.Now()
	ls.lastFeeEstimatesSync = time.Now()

	logger.Logger.WithFields(logrus.Fields{
		"nodeId":   nodeId,
		"status":   node.Status(),
		"duration": math.Ceil(time.Since(syncStartTime).Seconds()),
	}).Info("LDK node synced successfully")

	if ls.network == "bitcoin" {
		go func() {
			// try to connect to some peers in the background to retrieve P2P gossip data.
			// TODO: Remove once LDK can correctly do gossip with CLN and Eclair nodes
			// see https://github.com/lightningdevkit/rust-lightning/issues/3075
			peers := []string{
				"031b301307574bbe9b9ac7b79cbe1700e31e544513eae0b5d7497483083f99e581@45.79.192.236:9735",   // Olympus
				"0364913d18a19c671bb36dd04d6ad5be0fe8f2894314c36a9db3f03c2d414907e1@192.243.215.102:9735", // LQwD
				"035e4ff418fc8b5554c5d9eea66396c227bd429a3251c8cbc711002ba215bfc226@170.75.163.209:9735",  // WoS
				"02fcc5bfc48e83f06c04483a2985e1c390cb0f35058baa875ad2053858b8e80dbd@35.239.148.251:9735",  // Blink
				// "027100442c3b79f606f80f322d98d499eefcb060599efc5d4ecb00209c2cb54190@3.230.33.224:9735",    // c=
				"038a9e56512ec98da2b5789761f7af8f280baf98a09282360cd6ff1381b5e889bf@64.23.162.51:9735", // Megalith LSP
			}
			logger.Logger.Info("Connecting to some peers to retrieve P2P gossip data")
			for _, peer := range peers {
				parts := strings.FieldsFunc(peer, func(r rune) bool { return r == '@' || r == ':' })
				port, err := strconv.ParseUint(parts[2], 10, 16)
				if err != nil {
					logger.Logger.WithError(err).Error("Failed to parse port number")
					continue
				}
				err = ls.ConnectPeer(ctx, &lnclient.ConnectPeerRequest{
					Pubkey:  parts[0],
					Address: parts[1],
					Port:    uint16(port),
				})
				if err != nil {
					logger.Logger.WithFields(logrus.Fields{
						"peer": peer,
					}).WithError(err).Error("Failed to connect to peer")
				}
			}
		}()
	}

	// setup background sync
	go func() {
		MIN_SYNC_INTERVAL := 1 * time.Minute
		MIN_FEE_ESTIMATES_SYNC_INTERVAL := 5 * time.Minute
		MAX_SYNC_INTERVAL := 1 * time.Hour // NOTE: this could be increased further (possibly to 6 hours)
		for {
			ls.syncing = false
			select {
			case <-ldkCtx.Done():
				return
			case <-time.After(MIN_SYNC_INTERVAL):
				ls.syncing = true

				channels := ls.node.ListChannels()
				for _, channel := range channels {
					if channel.Confirmations != nil && channel.ConfirmationsRequired != nil && *channel.Confirmations < *channel.ConfirmationsRequired {
						logger.Logger.WithField("channel_id", channel.UserChannelId).Debug("Using short sync time while opening channel")
						ls.lastWalletSyncRequest = time.Now()
						break
					}
				}

				if time.Since(ls.lastWalletSyncRequest) > MIN_SYNC_INTERVAL && time.Since(ls.lastFullSync) < MAX_SYNC_INTERVAL {

					if time.Since(ls.lastFeeEstimatesSync) < MIN_FEE_ESTIMATES_SYNC_INTERVAL {
						logger.Logger.Debug("Skipping updating fee estimates")
						continue
					}

					// only update fee estimates
					logger.Logger.Debug("Updating fee estimates")
					err = node.UpdateFeeEstimates().AsError()
					if err != nil {
						logger.Logger.WithError(err).Error("Failed to update fee estimates")
						ls.eventPublisher.Publish(&events.Event{
							Event: "nwc_node_sync_failed",
							Properties: map[string]interface{}{
								"error":       err.Error(),
								"sync_type":   "fee_estimates",
								"node_type":   config.LDKBackendType,
								"esplora_url": ls.cfg.GetEnv().LDKEsploraServer,
							},
						})
						continue
					}
					ls.lastFeeEstimatesSync = time.Now()
					continue
				}

				logger.Logger.Debug("Starting full background wallet sync")
				syncStartTime := time.Now()
				err = node.SyncWallets().AsError()

				if err != nil {
					logger.Logger.WithError(err).Error("Failed to sync LDK wallets")
					ls.eventPublisher.Publish(&events.Event{
						Event: "nwc_node_sync_failed",
						Properties: map[string]interface{}{
							"error":       err.Error(),
							"sync_type":   "full",
							"node_type":   config.LDKBackendType,
							"esplora_url": ls.cfg.GetEnv().LDKEsploraServer,
						},
					})

					// try again at next MIN_SYNC_INTERVAL
					continue
				}

				ls.lastFullSync = time.Now()
				// fee estimates happens as part of full sync
				ls.lastFeeEstimatesSync = time.Now()

				logger.Logger.WithFields(logrus.Fields{
					"nodeId":   nodeId,
					"status":   node.Status(),
					"duration": math.Ceil(time.Since(syncStartTime).Seconds()),
				}).Info("LDK node synced successfully")

				// delete old payments while node is not syncing
				ls.deleteOldLDKPayments()
			}
		}
	}()

	return &ls, nil
}

var shutdownMutex sync.Mutex

func (ls *LDKService) Shutdown() error {
	shutdownMutex.Lock()
	defer shutdownMutex.Unlock()
	if ls.shuttingDown {
		logger.Logger.Debug("LDK client is already shutting down")
		return nil
	}
	ls.shuttingDown = true
	ls.eventPublisher.RemoveSubscriber(ls)

	logger.Logger.Info("shutting down LDK client")
	logger.Logger.Info("cancelling LDK context")
	ls.cancel()

	for ls.syncing {
		logger.Logger.Warn("Waiting for background sync to finish before stopping LDK node...")
		time.Sleep(1 * time.Second)
	}

	logger.Logger.Info("stopping LDK node")
	shutdownChannel := make(chan error)
	go func() {
		shutdownChannel <- ls.node.Stop().AsError()
	}()

	select {
	case err := <-shutdownChannel:
		if err != nil {
			logger.Logger.WithError(err).Error("Failed to stop LDK node")
			// do not return error - we still need to destroy the node
		} else {
			logger.Logger.Info("LDK stop node succeeded")
		}
	case <-time.After(120 * time.Second):
		logger.Logger.Error("Timeout shutting down LDK node after 120 seconds")
	}

	logger.Logger.Debug("Destroying LDK node object")
	ls.node.Destroy()

	logger.Logger.Info("LDK shutdown complete")

	return nil
}

func getMaxTotalRoutingFeeLimit(amountMsat uint64) ldk_node.MaxTotalRoutingFeeLimit {
	return ldk_node.MaxTotalRoutingFeeLimitSome{
		AmountMsat: transactions.CalculateFeeReserveMsat(amountMsat),
	}
}

func (ls *LDKService) SendPaymentSync(ctx context.Context, invoice string, amount *uint64) (*lnclient.PayInvoiceResponse, error) {
	paymentRequest, err := decodepay.Decodepay(invoice)
	if err != nil {
		logger.Logger.WithFields(logrus.Fields{
			"bolt11": invoice,
		}).WithError(err).Error("Failed to decode bolt11 invoice")

		return nil, err
	}

	paymentAmountMsat := uint64(paymentRequest.MSatoshi)
	if amount != nil {
		paymentAmountMsat = *amount
	}

	maxSpendable := ls.getMaxSpendable()
	if paymentAmountMsat > maxSpendable {
		ls.eventPublisher.Publish(&events.Event{
			Event: "nwc_outgoing_liquidity_required",
			Properties: map[string]interface{}{
				// "amount":         amount / 1000,
				// "max_receivable": maxReceivable,
				// "num_channels":   len(gs.node.ListChannels()),
				"node_type": config.LDKBackendType,
			},
		})
	}

	paymentStart := time.Now()
	ldkEventSubscription := ls.ldkEventBroadcaster.Subscribe()
	defer ls.ldkEventBroadcaster.CancelSubscription(ldkEventSubscription)

	var paymentHash string
	maxTotalRoutingFeeMsat := getMaxTotalRoutingFeeLimit(paymentAmountMsat)
	sendingParams := &ldk_node.SendingParameters{
		MaxTotalRoutingFeeMsat: &maxTotalRoutingFeeMsat,
	}

	if amount == nil {
		paymentHash, err = checkLDKErr(ls.node.Bolt11Payment().Send(invoice, sendingParams))
	} else {
		paymentHash, err = checkLDKErr(ls.node.Bolt11Payment().SendUsingAmount(invoice, *amount, sendingParams))
	}
	if err != nil {
		logger.Logger.WithError(err).Error("SendPayment failed")
		return nil, err
	}
	fee := uint64(0)
	preimage := ""

	for start := time.Now(); time.Since(start) < time.Second*50; {
		event := <-ldkEventSubscription

		eventPaymentSuccessful, isEventPaymentSuccessfulEvent := (*event).(ldk_node.EventPaymentSuccessful)
		eventPaymentFailed, isEventPaymentFailedEvent := (*event).(ldk_node.EventPaymentFailed)

		if isEventPaymentSuccessfulEvent && eventPaymentSuccessful.PaymentHash == paymentHash {
			logger.Logger.Info("Got payment success event")
			payment := ls.node.Payment(paymentHash)
			if payment == nil {
				logger.Logger.WithField("payment_hash", paymentHash).Error("Couldn't find payment by payment hash")
				return nil, errors.New("payment not found")
			}

			if eventPaymentSuccessful.PaymentPreimage == nil {
				logger.Logger.WithField("payment_hash", paymentHash).Error("No payment preimage in payment success event")
				return nil, errors.New("payment preimage not found")
			}

			preimage = *eventPaymentSuccessful.PaymentPreimage

			if eventPaymentSuccessful.FeePaidMsat != nil {
				fee = *eventPaymentSuccessful.FeePaidMsat
			}
			break
		}
		if isEventPaymentFailedEvent && eventPaymentFailed.PaymentHash != nil && *eventPaymentFailed.PaymentHash == paymentHash {
			failureReasonMessage := ls.getPaymentFailReason(&eventPaymentFailed)

			logger.Logger.WithFields(logrus.Fields{
				"payment_hash": paymentHash,
				"reason":       failureReasonMessage,
			}).Error("Received payment failed event")

			return nil, fmt.Errorf("received payment failed event: %s", failureReasonMessage)
		}
	}
	if preimage == "" {
		logger.Logger.WithFields(logrus.Fields{
			"paymentHash": paymentHash,
		}).Warn("Timed out waiting for payment to be sent")
		return nil, lnclient.NewTimeoutError()
	}

	logger.Logger.WithFields(logrus.Fields{
		"duration": time.Since(paymentStart).Milliseconds(),
		"fee":      fee,
	}).Info("Successful payment")

	return &lnclient.PayInvoiceResponse{
		Preimage: preimage,
		Fee:      fee,
	}, nil
}

func (ls *LDKService) SendKeysend(ctx context.Context, amount uint64, destination string, custom_records []lnclient.TLVRecord, preimage string) (*lnclient.PayKeysendResponse, error) {
	paymentStart := time.Now()
	customTlvs := []ldk_node.TlvEntry{}

	for _, customRecord := range custom_records {
		decodedValue, err := hex.DecodeString(customRecord.Value)
		if err != nil {
			return nil, err
		}
		customTlvs = append(customTlvs, ldk_node.TlvEntry{
			Type:  customRecord.Type,
			Value: decodedValue,
		})
	}

	ldkEventSubscription := ls.ldkEventBroadcaster.Subscribe()
	defer ls.ldkEventBroadcaster.CancelSubscription(ldkEventSubscription)

	maxTotalRoutingFeeMsat := getMaxTotalRoutingFeeLimit(amount)
	sendingParams := &ldk_node.SendingParameters{
		MaxTotalRoutingFeeMsat: &maxTotalRoutingFeeMsat,
	}

	paymentHash, err := checkLDKErr(ls.node.SpontaneousPayment().SendWithTlvsAndPreimage(amount, destination, sendingParams, customTlvs, &preimage))
	if err != nil {
		logger.Logger.WithError(err).Error("Keysend failed")
		return nil, err
	}
	fee := uint64(0)
	paid := false
	for start := time.Now(); time.Since(start) < time.Second*50; {
		event := <-ldkEventSubscription

		eventPaymentSuccessful, isEventPaymentSuccessfulEvent := (*event).(ldk_node.EventPaymentSuccessful)
		eventPaymentFailed, isEventPaymentFailedEvent := (*event).(ldk_node.EventPaymentFailed)

		if isEventPaymentSuccessfulEvent && eventPaymentSuccessful.PaymentHash == paymentHash {
			logger.Logger.Info("Got payment success event")

			paid = true

			if eventPaymentSuccessful.FeePaidMsat != nil {
				fee = *eventPaymentSuccessful.FeePaidMsat
			}
			break
		}
		if isEventPaymentFailedEvent && eventPaymentFailed.PaymentHash != nil && *eventPaymentFailed.PaymentHash == paymentHash {

			failureReasonMessage := ls.getPaymentFailReason(&eventPaymentFailed)

			logger.Logger.WithFields(logrus.Fields{
				"payment_hash": paymentHash,
				"reason":       failureReasonMessage,
			}).Error("Received payment failed event")

			return nil, fmt.Errorf("payment failed event: %s", failureReasonMessage)
		}
	}
	if !paid {
		logger.Logger.WithFields(logrus.Fields{
			"payment_hash": paymentHash,
		}).Warn("Timed out waiting for keysend to be sent")
		return nil, lnclient.NewTimeoutError()
	}

	logger.Logger.WithFields(logrus.Fields{
		"duration": time.Since(paymentStart).Milliseconds(),
		"fee":      fee,
	}).Info("Successful keysend payment")
	return &lnclient.PayKeysendResponse{
		Fee: fee,
	}, nil
}

func (ls *LDKService) getMaxReceivable() int64 {
	var receivable int64 = 0
	channels := ls.node.ListChannels()
	for _, channel := range channels {
		if channel.IsUsable {
			receivable += min(int64(channel.InboundCapacityMsat), int64(*channel.InboundHtlcMaximumMsat))
		}
	}
	return int64(receivable)
}

func (ls *LDKService) getMaxSpendable() uint64 {
	var spendable uint64 = 0
	channels := ls.node.ListChannels()
	for _, channel := range channels {
		if channel.IsUsable {
			spendable += min(channel.OutboundCapacityMsat, *channel.CounterpartyOutboundHtlcMaximumMsat)
		}
	}
	return spendable
}

func (ls *LDKService) MakeInvoice(ctx context.Context, amount int64, description string, descriptionHash string, expiry int64) (transaction *lnclient.Transaction, err error) {

	if time.Duration(expiry)*time.Second > maxInvoiceExpiry {
		return nil, errors.New("expiry is too long")
	}

	maxReceivable := ls.getMaxReceivable()

	if amount > maxReceivable {
		ls.eventPublisher.Publish(&events.Event{
			Event: "nwc_incoming_liquidity_required",
			Properties: map[string]interface{}{
				// "amount":         amount / 1000,
				// "max_receivable": maxReceivable,
				// "num_channels":   len(gs.node.ListChannels()),
				"node_type": config.LDKBackendType,
			},
		})
	}

	if expiry == 0 {
		expiry = lnclient.DEFAULT_INVOICE_EXPIRY
	}

	var descriptionType ldk_node.Bolt11InvoiceDescription
	descriptionType = ldk_node.Bolt11InvoiceDescriptionDirect{
		Description: description,
	}
	if description == "" && descriptionHash != "" {
		descriptionType = ldk_node.Bolt11InvoiceDescriptionHash{
			Hash: descriptionHash,
		}
	}

	invoice, err := checkLDKErr(ls.node.Bolt11Payment().Receive(uint64(amount),
		descriptionType,
		uint32(expiry)))

	if err != nil {
		logger.Logger.WithError(err).Error("MakeInvoice failed")
		return nil, err
	}

	var expiresAt *int64
	paymentRequest, err := decodepay.Decodepay(invoice)
	if err != nil {
		logger.Logger.WithFields(logrus.Fields{
			"bolt11": invoice,
		}).WithError(err).Error("Failed to decode bolt11 invoice")

		return nil, err
	}
	expiresAtUnix := time.UnixMilli(int64(paymentRequest.CreatedAt) * 1000).Add(time.Duration(paymentRequest.Expiry) * time.Second).Unix()
	expiresAt = &expiresAtUnix
	description = paymentRequest.Description
	descriptionHash = paymentRequest.DescriptionHash

	payment := ls.node.Payment(paymentRequest.PaymentHash)

	transaction = &lnclient.Transaction{
		Type:            "incoming",
		Invoice:         invoice,
		PaymentHash:     paymentRequest.PaymentHash,
		Preimage:        *payment.Kind.(ldk_node.PaymentKindBolt11).Preimage,
		Amount:          amount,
		CreatedAt:       int64(paymentRequest.CreatedAt),
		ExpiresAt:       expiresAt,
		Description:     description,
		DescriptionHash: descriptionHash,
	}

	return transaction, nil
}

func (ls *LDKService) LookupInvoice(ctx context.Context, paymentHash string) (transaction *lnclient.Transaction, err error) {

	payment := ls.node.Payment(paymentHash)
	if payment == nil {
		logger.Logger.WithField("payment_hash", paymentHash).Errorf("couldn't find payment by payment hash")
		return nil, errors.New("payment not found")
	}

	transaction, err = ls.ldkPaymentToTransaction(payment)

	if err != nil {
		logger.Logger.WithError(err).Error("Failed to map transaction")
		return nil, err
	}

	return transaction, nil
}

func (ls *LDKService) ListTransactions(ctx context.Context, from, until, limit, offset uint64, unpaid bool, invoiceType string) (transactions []lnclient.Transaction, err error) {
	// this method shouldn't be any more because this LNClient supports notifications
	return nil, errors.New("this method should not be called")
	/*transactions = []lnclient.Transaction{}

	// TODO: support pagination
	payments := ls.node.ListPayments()

	for _, payment := range payments {
		if payment.Status == ldk_node.PaymentStatusSucceeded || unpaid {
			transaction, err := ls.ldkPaymentToTransaction(&payment)

			if err != nil {
				logger.Logger.WithError(err).Error("Failed to map transaction")
				continue
			}

			// locally filter
			if from != 0 && uint64(transaction.CreatedAt) < from {
				continue
			}
			if until != 0 && uint64(transaction.CreatedAt) > until {
				continue
			}
			if invoiceType != "" && transaction.Type != invoiceType {
				continue
			}

			transactions = append(transactions, *transaction)
		}
	}

	// sort by created date descending
	sort.SliceStable(transactions, func(i, j int) bool {
		return transactions[i].CreatedAt > transactions[j].CreatedAt
	})

	if offset > 0 {
		if offset < uint64(len(transactions)) {
			transactions = transactions[offset:]
		} else {
			transactions = []lnclient.Transaction{}
		}
	}

	if len(transactions) > int(limit) {
		transactions = transactions[:limit]
	}

	// logger.Logger.WithField("transactions", transactions).Debug("Listed transactions")

	return transactions, nil*/
<<<<<<< HEAD
}

func (ls *LDKService) ListOnchainTransactions(ctx context.Context) ([]lnclient.OnchainTransaction, error) {
	transactions := []lnclient.OnchainTransaction{}
	for _, payment := range ls.node.ListPayments() {
		onchainPaymentKind, isOnchainPaymentKind := payment.Kind.(ldk_node.PaymentKindOnchain)
		if !isOnchainPaymentKind {
			continue
		}

		transactionType := "incoming"
		if payment.Direction == ldk_node.PaymentDirectionOutbound {
			transactionType = "outgoing"
		}

		var amountMsat uint64
		if payment.AmountMsat != nil {
			amountMsat = *payment.AmountMsat
		}
		var status string
		var height uint32
		var numConfirmations uint32
		switch onchainPaymentStatus := onchainPaymentKind.Status.(type) {
		case ldk_node.ConfirmationStatusConfirmed:
			status = "confirmed"
			height = onchainPaymentStatus.Height
			nodeStatus := ls.node.Status()
			numConfirmations = nodeStatus.CurrentBestBlock.Height - height
		case ldk_node.ConfirmationStatusUnconfirmed:
			status = "unconfirmed"
		}

		createdAt := payment.CreatedAt
		if createdAt == 0 {
			createdAt = payment.LatestUpdateTimestamp
		}

		transactions = append(transactions, lnclient.OnchainTransaction{
			AmountSat:        amountMsat / 1000,
			CreatedAt:        createdAt,
			State:            status,
			Type:             transactionType,
			NumConfirmations: numConfirmations,
			TxId:             onchainPaymentKind.Txid,
		})

	}
	sort.SliceStable(transactions, func(i, j int) bool {
		return transactions[i].CreatedAt > transactions[j].CreatedAt
	})
	return transactions, nil
=======
>>>>>>> 6bf2f7ee
}

func (ls *LDKService) GetInfo(ctx context.Context) (info *lnclient.NodeInfo, err error) {
	// TODO: should alias, color be configured in LDK-node? or can we manage them in NWC?
	// an alias is only needed if the user has public channels and wants their node to be publicly visible?
	status := ls.node.Status()
	return &lnclient.NodeInfo{
		Alias:       "NWC",
		Color:       "#897FFF",
		Pubkey:      ls.node.NodeId(),
		Network:     ls.network,
		BlockHeight: status.CurrentBestBlock.Height,
		BlockHash:   status.CurrentBestBlock.BlockHash,
	}, nil
}

func (ls *LDKService) ListChannels(ctx context.Context) ([]lnclient.Channel, error) {

	ldkChannels := ls.node.ListChannels()

	channels := []lnclient.Channel{}

	// logger.Logger.WithFields(logrus.Fields{
	// 	"channels": ldkChannels,
	// }).Debug("Listed Channels")

	for _, ldkChannel := range ldkChannels {
		fundingTxId := ""
		fundingTxVout := uint32(0)
		if ldkChannel.FundingTxo != nil {
			fundingTxId = ldkChannel.FundingTxo.Txid
			fundingTxVout = ldkChannel.FundingTxo.Vout
		}

		internalChannel := map[string]interface{}{}
		internalChannel["channel"] = ldkChannel
		internalChannel["config"] = map[string]interface{}{
			"AcceptUnderpayingHtlcs":              ldkChannel.Config.AcceptUnderpayingHtlcs,
			"CltvExpiryDelta":                     ldkChannel.Config.CltvExpiryDelta,
			"ForceCloseAvoidanceMaxFeeSatoshis":   ldkChannel.Config.ForceCloseAvoidanceMaxFeeSatoshis,
			"ForwardingFeeBaseMsat":               ldkChannel.Config.ForwardingFeeBaseMsat,
			"ForwardingFeeProportionalMillionths": ldkChannel.Config.ForwardingFeeProportionalMillionths,
			"MaxDustHtlcExposure":                 ldkChannel.Config.MaxDustHtlcExposure,
		}

		unspendablePunishmentReserve := uint64(0)
		if ldkChannel.UnspendablePunishmentReserve != nil {
			unspendablePunishmentReserve = *ldkChannel.UnspendablePunishmentReserve
		}

		var channelError *string

		if fundingTxId == "" {
			channelErrorValue := "This channel has no funding transaction. Please contact support@getalby.com"
			channelError = &channelErrorValue
		} else if ldkChannel.IsUsable && ldkChannel.CounterpartyForwardingInfoFeeBaseMsat == nil {
			// if we don't have this, routing will not work (LND <-> LDK interoperability bug - https://github.com/lightningnetwork/lnd/issues/6870 )
			channelErrorValue := "Counterparty forwarding info not available. Please contact support@getalby.com"
			channelError = &channelErrorValue
		}

		isActive := ldkChannel.IsUsable /* superset of ldkChannel.IsReady */ && channelError == nil

		channels = append(channels, lnclient.Channel{
			InternalChannel:                          internalChannel,
			LocalBalance:                             int64(ldkChannel.ChannelValueSats*1000 - ldkChannel.InboundCapacityMsat - ldkChannel.CounterpartyUnspendablePunishmentReserve*1000),
			LocalSpendableBalance:                    int64(ldkChannel.OutboundCapacityMsat),
			RemoteBalance:                            int64(ldkChannel.InboundCapacityMsat),
			RemotePubkey:                             ldkChannel.CounterpartyNodeId,
			Id:                                       ldkChannel.UserChannelId, // CloseChannel takes the UserChannelId
			Active:                                   isActive,
			Public:                                   ldkChannel.IsAnnounced,
			FundingTxId:                              fundingTxId,
			FundingTxVout:                            fundingTxVout,
			Confirmations:                            ldkChannel.Confirmations,
			ConfirmationsRequired:                    ldkChannel.ConfirmationsRequired,
			ForwardingFeeBaseMsat:                    ldkChannel.Config.ForwardingFeeBaseMsat,
			UnspendablePunishmentReserve:             unspendablePunishmentReserve,
			CounterpartyUnspendablePunishmentReserve: ldkChannel.CounterpartyUnspendablePunishmentReserve,
			Error:                                    channelError,
			IsOutbound:                               ldkChannel.IsOutbound,
		})
	}

	return channels, nil
}

func (ls *LDKService) GetNodeConnectionInfo(ctx context.Context) (nodeConnectionInfo *lnclient.NodeConnectionInfo, err error) {
	/*addresses := gs.node.ListeningAddresses()
	if addresses == nil || len(*addresses) < 1 {
		return nil, errors.New("no available listening addresses")
	}
	firstAddress := (*addresses)[0]
	parts := strings.Split(firstAddress, ":")
	if len(parts) != 2 {
		return nil, errors.New(fmt.Sprintf("invalid address %v", firstAddress))
	}
	port, err := strconv.Atoi(parts[1])
	if err != nil {
		logger.Logger.WithError(err).Error("ConnectPeer failed")
		return nil, err
	}*/

	return &lnclient.NodeConnectionInfo{
		Pubkey: ls.node.NodeId(),
		// Address: parts[0],
		// Port:    port,
	}, nil
}

func (ls *LDKService) ConnectPeer(ctx context.Context, connectPeerRequest *lnclient.ConnectPeerRequest) error {
	// disconnect first to ensure new IP address is saved in case of re-connecting
	err := ls.node.Disconnect(connectPeerRequest.Pubkey).AsError()
	if err != nil {
		// non-critical: only log an error
		logger.Logger.WithField("request", connectPeerRequest).WithError(err).Error("Disconnect failed while connecting peer")
	}

	err = ls.node.Connect(connectPeerRequest.Pubkey, connectPeerRequest.Address+":"+strconv.Itoa(int(connectPeerRequest.Port)), true).AsError()
	if err != nil {
		logger.Logger.WithField("request", connectPeerRequest).WithError(err).Error("ConnectPeer failed")
		return err
	}

	return nil
}

func (ls *LDKService) OpenChannel(ctx context.Context, openChannelRequest *lnclient.OpenChannelRequest) (*lnclient.OpenChannelResponse, error) {
	peers := ls.node.ListPeers()
	var foundPeer *ldk_node.PeerDetails
	for _, peer := range peers {
		if peer.NodeId == openChannelRequest.Pubkey {

			foundPeer = &peer
			break
		}
	}

	if foundPeer == nil {
		return nil, errors.New("node is not peered yet")
	}

	ldkEventSubscription := ls.ldkEventBroadcaster.Subscribe()
	defer ls.ldkEventBroadcaster.CancelSubscription(ldkEventSubscription)

	logger.Logger.WithField("peer_id", foundPeer.NodeId).Info("Opening channel")
	var userChannelId string
	var err error
	if openChannelRequest.Public {
		userChannelId, err = checkLDKErr(ls.node.OpenAnnouncedChannel(foundPeer.NodeId, foundPeer.Address, uint64(openChannelRequest.AmountSats), nil, nil))
	} else {
		userChannelId, err = checkLDKErr(ls.node.OpenChannel(foundPeer.NodeId, foundPeer.Address, uint64(openChannelRequest.AmountSats), nil, nil))
	}
	if err != nil {
		logger.Logger.WithError(err).Error("OpenChannel failed")
		return nil, err
	}

	// userChannelId allows to locally keep track of the channel (and is also used to close the channel)
	logger.Logger.WithFields(logrus.Fields{
		"peer_id":    foundPeer.NodeId,
		"channel_id": userChannelId,
	}).Info("Funded channel")

	for start := time.Now(); time.Since(start) < time.Second*60; {
		event := <-ldkEventSubscription

		channelPendingEvent, isChannelPendingEvent := (*event).(ldk_node.EventChannelPending)
		channelClosedEvent, isChannelClosedEvent := (*event).(ldk_node.EventChannelClosed)

		if isChannelClosedEvent {
			closureReason := ls.getChannelCloseReason(&channelClosedEvent)
			logger.Logger.WithFields(logrus.Fields{
				"event":  channelClosedEvent,
				"reason": closureReason,
			}).Info("Failed to open channel")

			return nil, fmt.Errorf("failed to open channel with %s: %s", foundPeer.NodeId, closureReason)
		}

		if !isChannelPendingEvent {
			continue
		}

		return &lnclient.OpenChannelResponse{
			FundingTxId: channelPendingEvent.FundingTxo.Txid,
		}, nil
	}

	return nil, errors.New("open channel timeout")
}

func (ls *LDKService) UpdateChannel(ctx context.Context, updateChannelRequest *lnclient.UpdateChannelRequest) error {
	channels := ls.node.ListChannels()

	var foundChannel *ldk_node.ChannelDetails
	for _, channel := range channels {
		if channel.UserChannelId == updateChannelRequest.ChannelId && channel.CounterpartyNodeId == updateChannelRequest.NodeId {
			foundChannel = &channel
			break
		}
	}

	if foundChannel == nil {
		logger.Logger.WithField("request", updateChannelRequest).Error("failed to find channel to update")
		return errors.New("channel not found")
	}

	existingConfig := foundChannel.Config
	existingConfig.ForwardingFeeBaseMsat = updateChannelRequest.ForwardingFeeBaseMsat

	if updateChannelRequest.MaxDustHtlcExposureFromFeeRateMultiplier > 0 {
		existingConfig.MaxDustHtlcExposure = ldk_node.MaxDustHtlcExposureFeeRateMultiplier{
			Multiplier: updateChannelRequest.MaxDustHtlcExposureFromFeeRateMultiplier,
		}
	}

	err := ls.node.UpdateChannelConfig(updateChannelRequest.ChannelId, updateChannelRequest.NodeId, existingConfig).AsError()
	if err != nil {
		logger.Logger.WithError(err).Error("UpdateChannelConfig failed")
		return err
	}
	return nil
}

func (ls *LDKService) CloseChannel(ctx context.Context, closeChannelRequest *lnclient.CloseChannelRequest) (*lnclient.CloseChannelResponse, error) {
	logger.Logger.WithFields(logrus.Fields{
		"request": closeChannelRequest,
	}).Info("Closing Channel")

	var err error
	if closeChannelRequest.Force {
		err = ls.node.ForceCloseChannel(closeChannelRequest.ChannelId, closeChannelRequest.NodeId, nil).AsError()
	} else {
		err = ls.node.CloseChannel(closeChannelRequest.ChannelId, closeChannelRequest.NodeId).AsError()
	}
	if err != nil {
		logger.Logger.WithError(err).Error("CloseChannel failed")
		return nil, err
	}
	return &lnclient.CloseChannelResponse{}, nil
}

func (ls *LDKService) GetNewOnchainAddress(ctx context.Context) (string, error) {
	address, err := checkLDKErr(ls.node.OnchainPayment().NewAddress())
	if err != nil {
		logger.Logger.WithError(err).Error("NewOnchainAddress failed")
		return "", err
	}
	return address, nil
}

func (ls *LDKService) GetOnchainBalance(ctx context.Context) (*lnclient.OnchainBalanceResponse, error) {
	channels := ls.node.ListChannels()
	balances := ls.node.ListBalances()
	logger.Logger.WithFields(logrus.Fields{
		"balances": balances,
	}).Debug("Listed Balances")

	type internalLightningBalance struct {
		BalanceType string
		Balance     ldk_node.LightningBalance
	}

	internalLightningBalances := []internalLightningBalance{}

	pendingBalancesDetails := make([]lnclient.PendingBalanceDetails, 0)

	pendingBalancesFromChannelClosures := uint64(0)
	// increase pending balance from any lightning balances for channels that are pending closure
	// (they do not exist in our list of open channels)
	for _, balance := range balances.LightningBalances {
		increasePendingBalance := func(nodeId, channelId string, amount uint64, fundingTxId ldk_node.Txid, fundingTxIndex uint16) {
			if !slices.ContainsFunc(channels, func(channel ldk_node.ChannelDetails) bool {
				return channel.ChannelId == channelId
			}) {
				pendingBalancesFromChannelClosures += amount
				pendingBalancesDetails = append(pendingBalancesDetails, lnclient.PendingBalanceDetails{
					NodeId:        nodeId,
					ChannelId:     channelId,
					Amount:        amount,
					FundingTxId:   fundingTxId,
					FundingTxVout: uint32(fundingTxIndex),
				})
			}
		}

		// include the balance type as it's useful to know the state of the channel
		internalLightningBalances = append(internalLightningBalances, internalLightningBalance{
			BalanceType: fmt.Sprintf("%T", balance),
			Balance:     balance,
		})
		switch balanceType := (balance).(type) {
		case ldk_node.LightningBalanceClaimableOnChannelClose:
			increasePendingBalance(balanceType.CounterpartyNodeId, balanceType.ChannelId, balanceType.AmountSatoshis, balanceType.FundingTxId, balanceType.FundingTxIndex)
		case ldk_node.LightningBalanceClaimableAwaitingConfirmations:
			increasePendingBalance(balanceType.CounterpartyNodeId, balanceType.ChannelId, balanceType.AmountSatoshis, balanceType.FundingTxId, balanceType.FundingTxIndex)
		case ldk_node.LightningBalanceContentiousClaimable:
			increasePendingBalance(balanceType.CounterpartyNodeId, balanceType.ChannelId, balanceType.AmountSatoshis, balanceType.FundingTxId, balanceType.FundingTxIndex)
		case ldk_node.LightningBalanceMaybeTimeoutClaimableHtlc:
			increasePendingBalance(balanceType.CounterpartyNodeId, balanceType.ChannelId, balanceType.AmountSatoshis, balanceType.FundingTxId, balanceType.FundingTxIndex)
		case ldk_node.LightningBalanceMaybePreimageClaimableHtlc:
			increasePendingBalance(balanceType.CounterpartyNodeId, balanceType.ChannelId, balanceType.AmountSatoshis, balanceType.FundingTxId, balanceType.FundingTxIndex)
		case ldk_node.LightningBalanceCounterpartyRevokedOutputClaimable:
			increasePendingBalance(balanceType.CounterpartyNodeId, balanceType.ChannelId, balanceType.AmountSatoshis, balanceType.FundingTxId, balanceType.FundingTxIndex)
		}
	}

	pendingSweepBalanceDetails := make([]lnclient.PendingBalanceDetails, 0)
	increasePendingBalanceFromClosure := func(nodeId, channelId *string, amount uint64, fundingTxId *ldk_node.Txid, fundingTxIndex *uint16) {
		pendingBalancesFromChannelClosures += amount

		if nodeId != nil && channelId != nil && fundingTxId != nil && fundingTxIndex != nil {
			pendingSweepBalanceDetails = append(pendingSweepBalanceDetails, lnclient.PendingBalanceDetails{
				NodeId:        *nodeId,
				ChannelId:     *channelId,
				Amount:        amount,
				FundingTxId:   *fundingTxId,
				FundingTxVout: uint32(*fundingTxIndex),
			})
		}
	}

	// increase pending balance from any lightning balances for channels that were closed
	for _, balance := range balances.PendingBalancesFromChannelClosures {
		switch pendingType := (balance).(type) {
		case ldk_node.PendingSweepBalancePendingBroadcast:
			increasePendingBalanceFromClosure(pendingType.CounterpartyNodeId, pendingType.ChannelId, pendingType.AmountSatoshis, pendingType.FundingTxId, pendingType.FundingTxIndex)
		case ldk_node.PendingSweepBalanceBroadcastAwaitingConfirmation:
			increasePendingBalanceFromClosure(pendingType.CounterpartyNodeId, pendingType.ChannelId, pendingType.AmountSatoshis, pendingType.FundingTxId, pendingType.FundingTxIndex)
		case ldk_node.PendingSweepBalanceAwaitingThresholdConfirmations:
			increasePendingBalanceFromClosure(pendingType.CounterpartyNodeId, pendingType.ChannelId, pendingType.AmountSatoshis, pendingType.FundingTxId, pendingType.FundingTxIndex)
		}
	}

	return &lnclient.OnchainBalanceResponse{
		Spendable:                          int64(balances.SpendableOnchainBalanceSats),
		Total:                              int64(balances.TotalOnchainBalanceSats - balances.TotalAnchorChannelsReserveSats),
		Reserved:                           int64(balances.TotalAnchorChannelsReserveSats),
		PendingBalancesFromChannelClosures: pendingBalancesFromChannelClosures,
		PendingBalancesDetails:             pendingBalancesDetails,
		PendingSweepBalancesDetails:        pendingSweepBalanceDetails,
		InternalBalances: map[string]interface{}{
			"internal_lightning_balances": internalLightningBalances,
			"all_balances":                balances,
		},
	}, nil
}

func (ls *LDKService) RedeemOnchainFunds(ctx context.Context, toAddress string, amount uint64, sendAll bool) (string, error) {
	if !sendAll {
		// NOTE: this may fail if user does not reserve enough for the onchain transaction
		// and can also drain the anchor reserves if the user provides a too high amount.
		txId, err := checkLDKErr(ls.node.OnchainPayment().SendToAddress(toAddress, amount, nil))
		if err != nil {
			logger.Logger.WithError(err).Error("SendToAddress failed")
			return "", err
		}
		return txId, nil
	}

	txId, err := checkLDKErr(ls.node.OnchainPayment().SendAllToAddress(toAddress, false, nil))
	if err != nil {
		logger.Logger.WithError(err).Error("SendAllToAddress failed")
		return "", err
	}
	return txId, nil
}

func (ls *LDKService) ResetRouter(key string) error {
	err := ls.cfg.SetUpdate(resetRouterKey, key, "")
	if err != nil {
		logger.Logger.WithError(err).Error("Failed to set reset router key")
		return err
	}

	return nil
}

func (ls *LDKService) SignMessage(ctx context.Context, message string) (string, error) {
	signedMessage := ls.node.SignMessage([]byte(message))

	return signedMessage, nil
}

func (ls *LDKService) ldkPaymentToTransaction(payment *ldk_node.PaymentDetails) (*lnclient.Transaction, error) {
	// logger.Logger.WithField("payment", payment).Debug("Mapping LDK payment to transaction")

	transactionType := "incoming"
	if payment.Direction == ldk_node.PaymentDirectionOutbound {
		transactionType = "outgoing"
	}

	var expiresAt *int64
	var createdAt int64
	var description string
	var descriptionHash string
	var bolt11Invoice string
	var settledAt *int64
	preimage := ""
	paymentHash := ""
	metadata := map[string]interface{}{}

	bolt11PaymentKind, isBolt11PaymentKind := payment.Kind.(ldk_node.PaymentKindBolt11)

	if isBolt11PaymentKind && bolt11PaymentKind.Bolt11Invoice != nil {
		bolt11Invoice = *bolt11PaymentKind.Bolt11Invoice
		paymentRequest, err := decodepay.Decodepay(strings.ToLower(bolt11Invoice))
		if err != nil {
			logger.Logger.WithFields(logrus.Fields{
				"bolt11": bolt11Invoice,
			}).WithError(err).Error("Failed to decode bolt11 invoice")

			return nil, err
		}
		createdAt = int64(paymentRequest.CreatedAt)
		expiresAtUnix := time.UnixMilli(int64(paymentRequest.CreatedAt) * 1000).Add(time.Duration(paymentRequest.Expiry) * time.Second).Unix()
		expiresAt = &expiresAtUnix
		description = paymentRequest.Description
		descriptionHash = paymentRequest.DescriptionHash
		if payment.Status == ldk_node.PaymentStatusSucceeded {
			if bolt11PaymentKind.Preimage != nil {
				preimage = *bolt11PaymentKind.Preimage
			}
			settledAt = &createdAt // fallback settledAt to created at time
			if payment.LatestUpdateTimestamp > 0 {
				lastUpdate := int64(payment.LatestUpdateTimestamp)
				settledAt = &lastUpdate
			}
		}
		paymentHash = bolt11PaymentKind.Hash
	}

	spontaneousPaymentKind, isSpontaneousPaymentKind := payment.Kind.(ldk_node.PaymentKindSpontaneous)
	if isSpontaneousPaymentKind {
		// keysend payment
		lastUpdate := int64(payment.LatestUpdateTimestamp)
		createdAt = int64(payment.CreatedAt)
		// TODO: remove this check some point in the future
		// all payments after v0.6.2 will have createdAt set
		if createdAt == 0 {
			createdAt = lastUpdate
		}
		if payment.Status == ldk_node.PaymentStatusSucceeded {
			settledAt = &lastUpdate
		}
		paymentHash = spontaneousPaymentKind.Hash
		if spontaneousPaymentKind.Preimage != nil {
			preimage = *spontaneousPaymentKind.Preimage
		}

		tlvRecords := []lnclient.TLVRecord{}
		for _, tlv := range spontaneousPaymentKind.CustomTlvs {
			tlvRecords = append(tlvRecords, lnclient.TLVRecord{
				Type:  tlv.Type,
				Value: hex.EncodeToString(tlv.Value),
			})
		}
		metadata["tlv_records"] = tlvRecords
	}

	var amount uint64 = 0
	if payment.AmountMsat != nil {
		amount = *payment.AmountMsat
	}

	var fee uint64 = 0
	if payment.FeePaidMsat != nil {
		fee = *payment.FeePaidMsat
	}

	return &lnclient.Transaction{
		Type:            transactionType,
		Preimage:        preimage,
		PaymentHash:     paymentHash,
		SettledAt:       settledAt,
		Amount:          int64(amount),
		Invoice:         bolt11Invoice,
		FeesPaid:        int64(fee),
		CreatedAt:       createdAt,
		Description:     description,
		DescriptionHash: descriptionHash,
		ExpiresAt:       expiresAt,
		Metadata:        metadata,
	}, nil
}

func (ls *LDKService) SendPaymentProbes(ctx context.Context, invoice string) error {
	err := ls.node.Bolt11Payment().SendProbes(invoice).AsError()
	if err != nil {
		logger.Logger.WithError(err).Error("Bolt11Payment.SendProbes failed")
		return err
	}

	return nil
}

func (ls *LDKService) SendSpontaneousPaymentProbes(ctx context.Context, amountMsat uint64, nodeId string) error {
	err := ls.node.SpontaneousPayment().SendProbes(amountMsat, nodeId).AsError()
	if err != nil {
		logger.Logger.WithError(err).Error("SpontaneousPayment.SendProbes failed")
		return err
	}

	return nil
}

func (ls *LDKService) ListPeers(ctx context.Context) ([]lnclient.PeerDetails, error) {
	peers := ls.node.ListPeers()
	ret := make([]lnclient.PeerDetails, 0, len(peers))
	for _, peer := range peers {
		ret = append(ret, lnclient.PeerDetails{
			NodeId:      peer.NodeId,
			Address:     peer.Address,
			IsPersisted: peer.IsPersisted,
			IsConnected: peer.IsConnected,
		})
	}
	return ret, nil
}

func (ls *LDKService) GetNetworkGraph(ctx context.Context, nodeIds []string) (lnclient.NetworkGraphResponse, error) {
	graph := ls.node.NetworkGraph()

	type NodeInfoWithId struct {
		Node   *ldk_node.NodeInfo `json:"node"`
		NodeId string             `json:"nodeId"`
	}

	nodes := []NodeInfoWithId{}
	channels := []*ldk_node.ChannelInfo{}
	for _, nodeId := range nodeIds {
		_, err := hex.DecodeString(nodeId)
		if err != nil {
			return nil, err
		}
		if len(nodeId) != 66 {
			return nil, errors.New("unexpected node ID length")
		}
		graphNode := graph.Node(nodeId)
		if graphNode != nil {
			nodes = append(nodes, NodeInfoWithId{
				Node:   graphNode,
				NodeId: nodeId,
			})
			if graphNode.Channels != nil {
				for _, channelId := range graphNode.Channels {
					graphChannel := graph.Channel(channelId)
					if graphChannel != nil {
						channels = append(channels, graphChannel)
					}
				}
			}
		}
	}

	networkGraph := map[string]interface{}{
		"nodes":    nodes,
		"channels": channels,
	}
	return networkGraph, nil
}

func (ls *LDKService) GetLogOutput(ctx context.Context, maxLen int) ([]byte, error) {
	return []byte("Node logs are now included in application logs"), nil
}

func (ls *LDKService) handleLdkEvent(event *ldk_node.Event) {
	logger.Logger.WithFields(logrus.Fields{
		"event": event,
	}).Info("Received LDK event")

	switch eventType := (*event).(type) {
	case ldk_node.EventChannelReady:
		channels := ls.node.ListChannels()
		channelIndex := slices.IndexFunc(channels, func(c ldk_node.ChannelDetails) bool {
			return c.ChannelId == eventType.ChannelId
		})
		if channelIndex == -1 {
			logger.Logger.WithField("event", eventType).Error("Failed to find channel by ID")
			return
		}

		isTrusted := eventType.CounterpartyNodeId != nil && slices.Contains(ls.node.Config().AnchorChannelsConfig.TrustedPeersNoReserve, *eventType.CounterpartyNodeId)

		channel := channels[channelIndex]
		ls.eventPublisher.Publish(&events.Event{
			Event: "nwc_channel_ready",
			Properties: map[string]interface{}{
				"counterparty_node_id": eventType.CounterpartyNodeId,
				"node_type":            config.LDKBackendType,
				"public":               channel.IsAnnounced,
				"capacity":             channel.ChannelValueSats,
				"is_outbound":          channel.IsOutbound,
				"trusted":              isTrusted,
			},
		})

		ls.backupChannels()

		if eventType.CounterpartyNodeId == nil {
			logger.Logger.WithField("event", eventType).Error("channel ready event has no counterparty node ID")
			return
		}

		maxDustHtlcExposureFromFeeRateMultiplier := uint64(0)
		if isTrusted {
			// avoid closures like "ProcessingError: Peer sent update_fee with a feerate (62500)
			// which may over-expose us to dust-in-flight on our counterparty's transactions (totaling 69348000 msat)"
			maxDustHtlcExposureFromFeeRateMultiplier = 100_000 // default * 10
		}

		// set a super-high forwarding fee of 100K sats by default to disable unwanted routing by default
		forwardingFeeBaseMsat := uint32(100_000_000)

		err := ls.UpdateChannel(context.Background(), &lnclient.UpdateChannelRequest{
			ChannelId:                                eventType.UserChannelId,
			NodeId:                                   *eventType.CounterpartyNodeId,
			MaxDustHtlcExposureFromFeeRateMultiplier: maxDustHtlcExposureFromFeeRateMultiplier,
			ForwardingFeeBaseMsat:                    forwardingFeeBaseMsat,
		})

		if err != nil {
			logger.Logger.WithField("event", eventType).Error("channel ready event has no counterparty node ID")
			return
		}

	case ldk_node.EventChannelClosed:
		closureReason := ls.getChannelCloseReason(&eventType)
		logger.Logger.WithFields(logrus.Fields{
			"event":  event,
			"reason": closureReason,
		}).Info("Channel closed")
		onchainBalance, err := ls.GetOnchainBalance(context.Background())
		if err != nil {
			logger.Logger.WithError(err).Error("failed to retrieve on-chain balance when closing channel")
		}
		var pendingBalance uint64
		var fundingTxId string
		var fundingTxVout uint32
		var fundingTxUrl string

		if onchainBalance != nil {
			logger.Logger.WithField("onchain_balance", onchainBalance).Info("got on-chain balance when closing channel")

			for _, details := range onchainBalance.PendingBalancesDetails {
				if details.ChannelId == eventType.ChannelId {
					fundingTxId = details.FundingTxId
					fundingTxVout = details.FundingTxVout
					fundingTxUrl = fmt.Sprintf("https://mempool.space/tx/%s#flow=&vout=%d", fundingTxId, fundingTxVout)
					pendingBalance += details.Amount
				}
			}
			for _, details := range onchainBalance.PendingSweepBalancesDetails {
				if details.ChannelId == eventType.ChannelId {
					fundingTxId = details.FundingTxId
					fundingTxVout = details.FundingTxVout
					fundingTxUrl = fmt.Sprintf("https://mempool.space/tx/%s#flow=&vout=%d", fundingTxId, fundingTxVout)
					pendingBalance += details.Amount
				}
			}
		}

		var counterpartyNodeId string
		var counterpartyNodeUrl string
		if eventType.CounterpartyNodeId != nil {
			counterpartyNodeId = *eventType.CounterpartyNodeId
			counterpartyNodeUrl = "https://amboss.space/node/" + counterpartyNodeId
		}

		ls.eventPublisher.Publish(&events.Event{
			Event: "nwc_channel_closed",
			Properties: map[string]interface{}{
				"counterparty_node_id":  counterpartyNodeId,
				"counterparty_node_url": counterpartyNodeUrl,
				"reason":                closureReason,
				"node_type":             config.LDKBackendType,
				"pending_balance":       pendingBalance,
				"funding_tx_id":         fundingTxId,
				"funding_tx_vout":       fundingTxVout,
				"funding_tx_url":        fundingTxUrl,
			},
		})
	case ldk_node.EventPaymentReceived:
		if eventType.PaymentId == nil {
			logger.Logger.WithField("payment_hash", eventType.PaymentHash).Error("payment received event has no payment ID")
			return
		}
		payment := ls.node.Payment(*eventType.PaymentId)
		if payment == nil {
			logger.Logger.WithField("payment_id", *eventType.PaymentId).Error("could not find LDK payment")
			return
		}

		transaction, err := ls.ldkPaymentToTransaction(payment)
		if err != nil {
			logger.Logger.WithField("payment_id", *eventType.PaymentId).Error("failed to convert LDK payment to transaction")
			return
		}

		ls.eventPublisher.Publish(&events.Event{
			Event:      "nwc_lnclient_payment_received",
			Properties: transaction,
		})
	case ldk_node.EventPaymentSuccessful:
		if eventType.PaymentId == nil {
			logger.Logger.WithField("payment_hash", eventType.PaymentHash).Error("payment received event has no payment ID")
			return
		}
		payment := ls.node.Payment(*eventType.PaymentId)
		if payment == nil {
			logger.Logger.WithField("payment_id", *eventType.PaymentId).Error("could not find LDK payment")
			return
		}

		transaction, err := ls.ldkPaymentToTransaction(payment)
		if err != nil {
			logger.Logger.WithField("payment_id", *eventType.PaymentId).Error("failed to convert LDK payment to transaction")
			return
		}

		ls.eventPublisher.Publish(&events.Event{
			Event:      "nwc_lnclient_payment_sent",
			Properties: transaction,
		})
	case ldk_node.EventPaymentFailed:
		if eventType.PaymentId == nil {
			logger.Logger.WithField("payment_hash", eventType.PaymentHash).Error("payment failed event has no payment ID")
			return
		}
		payment := ls.node.Payment(*eventType.PaymentId)
		if payment == nil {
			logger.Logger.WithField("payment_id", *eventType.PaymentId).Error("could not find LDK payment")
			return
		}

		transaction, err := ls.ldkPaymentToTransaction(payment)
		if err != nil {
			logger.Logger.WithField("payment_id", *eventType.PaymentId).Error("failed to convert LDK payment to transaction")
			return
		}

		reason := ls.getPaymentFailReason(&eventType)

		ls.eventPublisher.Publish(&events.Event{
			Event: "nwc_lnclient_payment_failed",
			Properties: &lnclient.PaymentFailedEventProperties{
				Transaction: transaction,
				Reason:      reason,
			},
		})
	case ldk_node.EventPaymentForwarded:
		logger.Logger.WithFields(logrus.Fields{
			"total_fee_earned_msat":           eventType.TotalFeeEarnedMsat,
<<<<<<< HEAD
			"aoutbound_amount_forwarded_msat": eventType.OutboundAmountForwardedMsat,
=======
			"outbound_amount_forwarded_msat": eventType.OutboundAmountForwardedMsat,
>>>>>>> 6bf2f7ee
		}).Info("LDK Payment forwarded")
	}
}

func (ls *LDKService) backupChannels() {
	ldkChannels := ls.node.ListChannels()
	ldkPeers := ls.node.ListPeers()
	channels := make([]events.ChannelBackup, 0, len(ldkChannels))
	for _, ldkChannel := range ldkChannels {
		var fundingTxId string
		var fundingTxVout uint32
		if ldkChannel.FundingTxo != nil {
			fundingTxId = ldkChannel.FundingTxo.Txid
			fundingTxVout = ldkChannel.FundingTxo.Vout
		}

		var peer *ldk_node.PeerDetails
		for _, matchingPeer := range ldkPeers {
			if matchingPeer.NodeId == ldkChannel.CounterpartyNodeId {
				peer = &matchingPeer
			}
		}
		if peer == nil {
			logger.Logger.WithField("peer_id", ldkChannel.CounterpartyNodeId).Error("failed to find peer for channel")
			continue
		}

		channels = append(channels, events.ChannelBackup{
			ChannelID:         ldkChannel.ChannelId,
			PeerID:            ldkChannel.CounterpartyNodeId,
			PeerSocketAddress: peer.Address,
			ChannelSize:       ldkChannel.ChannelValueSats,
			FundingTxID:       fundingTxId,
			FundingTxVout:     fundingTxVout,
		})
	}

	monitors, err := checkLDKErr(ls.node.GetEncodedChannelMonitors())
	if err != nil {
		logger.Logger.WithError(err).Error("Failed to list channel monitors")
		return
	}
	encodedMonitors := []events.EncodedChannelMonitorBackup{}

	for _, monitor := range monitors {
		encodedMonitors = append(encodedMonitors, events.EncodedChannelMonitorBackup{
			Key:   monitor.Key,
			Value: hex.EncodeToString(monitor.Value),
		})
	}

	event := &events.StaticChannelsBackupEvent{
		Channels: channels,
		Monitors: encodedMonitors,
		NodeID:   ls.node.NodeId(),
	}

	ls.saveStaticChannelBackupToDisk(event)

	ls.eventPublisher.Publish(&events.Event{
		Event:      "nwc_backup_channels",
		Properties: event,
	})
}

func (ls *LDKService) saveStaticChannelBackupToDisk(event *events.StaticChannelsBackupEvent) {
	backupDirectory := filepath.Join(ls.workdir, "static_channel_backups")
	err := os.MkdirAll(backupDirectory, os.ModePerm)
	if err != nil {
		logger.Logger.WithError(err).Error("Failed to make static channel backup directory")
		return
	}

	backupFilePath := filepath.Join(backupDirectory, time.Now().Format("2006-01-02T15-04-05")+".json")
	eventBytes, err := json.Marshal(event)
	if err != nil {
		logger.Logger.WithError(err).Error("Failed to serialize static channel backup to json")
		return
	}
	err = os.WriteFile(backupFilePath, eventBytes, 0644)
	if err != nil {
		logger.Logger.WithError(err).Error("Failed to write static channel backup to disk")
		return
	}
	logger.Logger.WithField("backupPath", backupFilePath).Debug("Saved static channel backup to disk")
}

func (ls *LDKService) GetBalances(ctx context.Context, includeInactiveChannels bool) (*lnclient.BalancesResponse, error) {
	onchainBalance, err := ls.GetOnchainBalance(ctx)
	if err != nil {
		logger.Logger.WithError(err).Error("Failed to retrieve onchain balance")
		return nil, err
	}

	var totalReceivable int64 = 0
	var totalSpendable int64 = 0
	var nextMaxReceivable int64 = 0
	var nextMaxSpendable int64 = 0
	var nextMaxReceivableMPP int64 = 0
	var nextMaxSpendableMPP int64 = 0
	channels := ls.node.ListChannels()
	for _, channel := range channels {
		if channel.IsUsable || includeInactiveChannels {
			// spending or receiving amount may be constrained by channel configuration (e.g. ACINQ does this)
			channelConstrainedSpendable := min(int64(channel.OutboundCapacityMsat), int64(*channel.CounterpartyOutboundHtlcMaximumMsat))
			channelConstrainedReceivable := min(int64(channel.InboundCapacityMsat), int64(*channel.InboundHtlcMaximumMsat))

			nextMaxSpendable = max(nextMaxSpendable, channelConstrainedSpendable)
			nextMaxReceivable = max(nextMaxReceivable, channelConstrainedReceivable)

			nextMaxSpendableMPP += channelConstrainedSpendable
			nextMaxReceivableMPP += channelConstrainedReceivable

			// these are what the wallet can send and receive, but not necessarily in one go
			totalSpendable += int64(channel.OutboundCapacityMsat)
			totalReceivable += int64(channel.InboundCapacityMsat)
		}
	}

	return &lnclient.BalancesResponse{
		Onchain: *onchainBalance,
		Lightning: lnclient.LightningBalanceResponse{
			TotalSpendable:       totalSpendable,
			TotalReceivable:      totalReceivable,
			NextMaxSpendable:     nextMaxSpendable,
			NextMaxReceivable:    nextMaxReceivable,
			NextMaxSpendableMPP:  nextMaxSpendableMPP,
			NextMaxReceivableMPP: nextMaxReceivableMPP,
		},
	}, nil
}

func (ls *LDKService) GetStorageDir() (string, error) {
	// Note: the below will return the path including the WORK_DIR which is harder to use,
	// so for now we just return a hardcoded value.
	// cfg := ls.node.Config()
	// return cfg.StorageDirPath, nil
	return "ldk/storage", nil
}

func (ls *LDKService) deleteOldLDKPayments() {
	payments := ls.node.ListPayments()

	now := time.Now()
	for _, payment := range payments {
		paymentCreatedAt := time.Unix(int64(payment.CreatedAt), 0)

		deletablePaymentKind := false
		switch (payment.Kind).(type) {
		case ldk_node.PaymentKindBolt11:
			deletablePaymentKind = true
		case ldk_node.PaymentKindSpontaneous:
			deletablePaymentKind = true
		}
		if !deletablePaymentKind {
			logger.Logger.WithFields(logrus.Fields{
				"created_at": paymentCreatedAt,
				"payment_id": payment.Id,
			}).Debug("Skipping undeletable payment kind")
			continue
		}

		if paymentCreatedAt.Add(maxInvoiceExpiry).Before(now) {
			logger.Logger.WithFields(logrus.Fields{
				"created_at": paymentCreatedAt,
				"payment_id": payment.Id,
			}).Debug("Deleting old payment")
			err := ls.node.RemovePayment(payment.Id).AsError()
			if err != nil {
				logger.Logger.WithError(err).WithField("id", payment.Id).Error("failed to delete old payment")
			}
		}
	}
}

func deleteOldLDKLogs(ldkLogDir string) {
	logger.Logger.WithField("ldkLogDir", ldkLogDir).Debug("Deleting old LDK logs")
	files, err := os.ReadDir(ldkLogDir)
	if err != nil {
		logger.Logger.WithField("path", ldkLogDir).WithError(err).Error("Failed to list ldk log directory")
		return
	}

	for _, file := range files {
		// get files with a date (e.g. ldk_node_2024_03_29.log)
		if strings.HasPrefix(file.Name(), "ldk_node_2") && strings.HasSuffix(file.Name(), ".log") {
			filePath := filepath.Join(ldkLogDir, file.Name())
			fileInfo, err := file.Info()
			if err != nil {
				logger.Logger.WithField("filePath", filePath).WithError(err).Error("Failed to get file info")
				continue
			}
			// delete files last modified over 3 days ago
			if fileInfo.ModTime().Before(time.Now().AddDate(0, 0, -3)) {
				err := os.Remove(filePath)
				if err != nil {
					logger.Logger.WithField("filePath", filePath).WithError(err).Error("Failed to get file info")
					continue
				}
				logger.Logger.WithField("filePath", filePath).Info("Deleted old LDK log file")
			}
		}
	}
}

func (ls *LDKService) GetNodeStatus(ctx context.Context) (nodeStatus *lnclient.NodeStatus, err error) {
	status := ls.node.Status()
	return &lnclient.NodeStatus{
		IsReady:            status.IsRunning && status.IsListening,
		InternalNodeStatus: status,
	}, nil
}

func (ls *LDKService) DisconnectPeer(ctx context.Context, peerId string) error {
	return ls.node.Disconnect(peerId).AsError()
}

func (ls *LDKService) UpdateLastWalletSyncRequest() {
	ls.lastWalletSyncRequest = time.Now()
}

func (ls *LDKService) GetSupportedNIP47Methods() []string {
	return []string{"pay_invoice", "pay_keysend", "get_balance", "get_budget", "get_info", "make_invoice", "lookup_invoice", "list_transactions", "multi_pay_invoice", "multi_pay_keysend", "sign_message"}
}

func (ls *LDKService) GetSupportedNIP47NotificationTypes() []string {
	return []string{"payment_received", "payment_sent"}
}

func (ls *LDKService) getPaymentFailReason(eventPaymentFailed *ldk_node.EventPaymentFailed) string {
	var failureReason ldk_node.PaymentFailureReason
	var failureReasonMessage string
	if eventPaymentFailed.Reason != nil {
		failureReason = *eventPaymentFailed.Reason
	}
	switch failureReason {
	case ldk_node.PaymentFailureReasonRecipientRejected:
		failureReasonMessage = "RecipientRejected"
	case ldk_node.PaymentFailureReasonUserAbandoned:
		failureReasonMessage = "UserAbandoned"
	case ldk_node.PaymentFailureReasonRetriesExhausted:
		failureReasonMessage = "RetriesExhausted"
	case ldk_node.PaymentFailureReasonPaymentExpired:
		failureReasonMessage = "PaymentExpired"
	case ldk_node.PaymentFailureReasonRouteNotFound:
		failureReasonMessage = "RouteNotFound"
	case ldk_node.PaymentFailureReasonUnexpectedError:
		failureReasonMessage = "UnexpectedError"
	case ldk_node.PaymentFailureReasonUnknownRequiredFeatures:
		failureReasonMessage = "UnknownRequiredFeatures"
	case ldk_node.PaymentFailureReasonInvoiceRequestExpired:
		failureReasonMessage = "InvoiceRequestExpired"
	case ldk_node.PaymentFailureReasonInvoiceRequestRejected:
		failureReasonMessage = "InvoiceRequestRejected"
	case ldk_node.PaymentFailureReasonBlindedPathCreationFailed:
		failureReasonMessage = "BlindedPathCreationFailed"
	default:
		failureReasonMessage = "UnknownError"
	}
	return failureReasonMessage
}

func (ls *LDKService) getChannelCloseReason(event *ldk_node.EventChannelClosed) string {
	var reason string

	switch reasonType := (*event.Reason).(type) {
	case ldk_node.ClosureReasonCounterpartyForceClosed:
		reason = fmt.Sprintf("CounterpartyForceClosed (Peer message: %s)", reasonType.PeerMsg)
	case ldk_node.ClosureReasonHolderForceClosed:
		reason = "HolderForceClosed"
	case ldk_node.ClosureReasonLegacyCooperativeClosure:
		reason = "LegacyCooperativeClosure"
	case ldk_node.ClosureReasonCounterpartyInitiatedCooperativeClosure:
		reason = "CounterpartyInitiatedCooperativeClosure"
	case ldk_node.ClosureReasonLocallyInitiatedCooperativeClosure:
		reason = "LocallyInitiatedCooperativeClosure"
	case ldk_node.ClosureReasonCommitmentTxConfirmed:
		reason = "CommitmentTxConfirmed"
	case ldk_node.ClosureReasonFundingTimedOut:
		reason = "FundingTimedOut"
	case ldk_node.ClosureReasonProcessingError:
		reason = fmt.Sprintf("ProcessingError: %s", reasonType.Err)
	case ldk_node.ClosureReasonDisconnectedPeer:
		reason = "DisconnectedPeer"
	case ldk_node.ClosureReasonOutdatedChannelManager:
		reason = "OutdatedChannelManager"
	case ldk_node.ClosureReasonCounterpartyCoopClosedUnfundedChannel:
		reason = "CounterpartyCoopClosedUnfundedChannel"
	case ldk_node.ClosureReasonFundingBatchClosure:
		reason = "FundingBatchClosure"
	case ldk_node.ClosureReasonHtlCsTimedOut:
		reason = "HTLCsTimedOut"
	default:
		reason = fmt.Sprintf("Unknown: %s", *event.Reason)
	}

	return reason
}

func (ls *LDKService) GetPubkey() string {
	return ls.pubkey
}

func (ls *LDKService) GetCustomNodeCommandDefinitions() []lnclient.CustomNodeCommandDef {
	return nil
}

func (ls *LDKService) ExecuteCustomNodeCommand(ctx context.Context, command *lnclient.CustomNodeCommandRequest) (*lnclient.CustomNodeCommandResponse, error) {
	return nil, nil
}

func GetVssNodeIdentifier(keys keys.Keys) (string, error) {
	key, err := keys.DeriveKey([]uint32{bip32.FirstHardenedChild + 2})

	if err != nil {
		return "", err
	}

	// return a 6-character hex string of the hash of a derived key to ensure if same user
	// runs multiple hubs with different mnemonics, they are all
	// saved in the VSS under different user_tokens.
	pubkeyHash256 := sha256.New()
	pubkeyHash256.Write(key.Key)
	pubkeyHashBytes := pubkeyHash256.Sum(nil)
	return hex.EncodeToString(pubkeyHashBytes[0:3]), nil
}

func getResetStateRequest(cfg config.Config) *ldk_node.ResetState {
	resetKey, err := cfg.Get(resetRouterKey, "")
	if err != nil {
		logger.Logger.Error("Failed to retrieve ResetRouter key")
		return nil
	}

	if resetKey == "" {
		return nil
	}

	err = cfg.SetUpdate(resetRouterKey, "", "")
	if err != nil {
		logger.Logger.WithError(err).Error("Failed to remove reset router key")
		return nil
	}

	var ret ldk_node.ResetState

	switch resetKey {
	case "ALL":
		ret = ldk_node.ResetStateAll
	case "Scorer":
		ret = ldk_node.ResetStateScorer
	case "NetworkGraph":
		ret = ldk_node.ResetStateNetworkGraph
	case "NodeMetrics":
		ret = ldk_node.ResetStateNodeMetrics
	default:
		logger.Logger.WithField("key", resetKey).Error("Unknown reset router key")
		return nil
	}

	return &ret
}

func (ls *LDKService) ConsumeEvent(ctx context.Context, event *events.Event, globalProperties map[string]interface{}) {
	if event.Event == "nwc_alby_account_connected" {
		// backup existing channels to the user's Alby Account on first connect
		ls.backupChannels()
	}
}

// checkLDKErr is a helper function to convert errors returned from LDK to
// generic Go errors. This is a workaround for the Go pitfall where an interface
// value becomes non-`nil` when assigned a `nil` value of a pointer to a
// concrete type.
//
// For example, the following snippet will panic even if the builder returns
// a `nil` error:
//
// builder := ldk_node.BuilderFromConfig(ldkConfig)
// node, err := builder.Build()
// if err != nil { panic(err) }
//
// See this for details: https://go.dev/doc/faq#nil_error
func checkLDKErr[T any](val T, err error) (T, error) {
	if e, ok := err.(ldk_node.NativeError); ok {
		return val, e.AsError()
	}
	return val, err
}<|MERGE_RESOLUTION|>--- conflicted
+++ resolved
@@ -11,6 +11,7 @@
 	"os"
 	"path/filepath"
 	"slices"
+	"sort"
 	"strconv"
 	"strings"
 	"sync"
@@ -779,7 +780,6 @@
 	// logger.Logger.WithField("transactions", transactions).Debug("Listed transactions")
 
 	return transactions, nil*/
-<<<<<<< HEAD
 }
 
 func (ls *LDKService) ListOnchainTransactions(ctx context.Context) ([]lnclient.OnchainTransaction, error) {
@@ -831,8 +831,6 @@
 		return transactions[i].CreatedAt > transactions[j].CreatedAt
 	})
 	return transactions, nil
-=======
->>>>>>> 6bf2f7ee
 }
 
 func (ls *LDKService) GetInfo(ctx context.Context) (info *lnclient.NodeInfo, err error) {
@@ -1586,12 +1584,8 @@
 		})
 	case ldk_node.EventPaymentForwarded:
 		logger.Logger.WithFields(logrus.Fields{
-			"total_fee_earned_msat":           eventType.TotalFeeEarnedMsat,
-<<<<<<< HEAD
-			"aoutbound_amount_forwarded_msat": eventType.OutboundAmountForwardedMsat,
-=======
+			"total_fee_earned_msat":          eventType.TotalFeeEarnedMsat,
 			"outbound_amount_forwarded_msat": eventType.OutboundAmountForwardedMsat,
->>>>>>> 6bf2f7ee
 		}).Info("LDK Payment forwarded")
 	}
 }
