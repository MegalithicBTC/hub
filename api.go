--- conflicted
+++ resolved
@@ -270,11 +270,7 @@
 	unlockPasswordCheck, _ := api.svc.cfg.Get("UnlockPasswordCheck", "")
 	info.SetupCompleted = unlockPasswordCheck != ""
 	info.Running = api.svc.lnClient != nil
-<<<<<<< HEAD
-	info.BackendType = backend
-=======
 	info.BackendType = backendType
->>>>>>> f503dd94
 	return &info
 }
 
