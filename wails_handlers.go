--- conflicted
+++ resolved
@@ -127,26 +127,6 @@
 			}
 			return WailsRequestRouterResponse{Body: createAppResponse, Error: ""}
 		}
-<<<<<<< HEAD
-=======
-	// TODO: should this be DELETE /api/channels/:id?
-	case "/api/channels/close":
-		closeChannelRequest := &api.CloseChannelRequest{}
-		err := json.Unmarshal([]byte(body), closeChannelRequest)
-		if err != nil {
-			app.svc.Logger.WithFields(logrus.Fields{
-				"route":  route,
-				"method": method,
-				"body":   body,
-			}).WithError(err).Error("Failed to decode request to wails router")
-			return WailsRequestRouterResponse{Body: nil, Error: err.Error()}
-		}
-		closeChannelResponse, err := app.api.CloseChannel(ctx, closeChannelRequest)
-		if err != nil {
-			return WailsRequestRouterResponse{Body: nil, Error: err.Error()}
-		}
-		return WailsRequestRouterResponse{Body: closeChannelResponse, Error: ""}
->>>>>>> 9bb1145b
 	case "/api/reset-router":
 		err := app.api.ResetRouter(ctx)
 		if err != nil {
