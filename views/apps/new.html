--- conflicted
+++ resolved
@@ -8,7 +8,7 @@
 <p class="text-sm mb-4"></p>
 
 <form method="POST" action="/apps">
-  <div class="mb-4">
+  <div class="mb-6">
     <label for="name" class="block mb-2 text-sm font-medium text-gray-900 dark:text-white">Name</label>
     <input type="name" name="name" id="name" required
       class="bg-gray-50 border border-gray-300 text-gray-900 text-sm rounded-lg focus:ring-blue-500 focus:border-blue-500 block w-full p-2.5  dark:bg-gray-700 dark:border-gray-600 dark:placeholder-gray-400 dark:text-white dark:focus:ring-blue-500 dark:focus:border-blue-500">
@@ -17,55 +17,44 @@
     </p>
   </div>
 
-<<<<<<< HEAD
-  <h3 class="text-xl font-headline mb-2">Permissions</h3>
-  <p class="text-sm mb-4">Grant this application access to your wallet to:</p>
-  <ul>
-    <li class="mb-2 relative pl-6">
-      <i class="fas fa-check mr-3 text-green-700 absolute left-0 top-1" aria-hidden="true"></i>
-      <p>
-        Send payments from your account.
-      </p>
-      <p>
-        <input type="checkbox" class="mr-2" onclick="document.getElementById('budget').classList.toggle('hidden');">Set
-        a
-        budget
-      </p>
-      <div id="budget" class="hidden my-4">
-        <div class="mt-2">
-          <label for="MaxAmount" class="block mb-2 text-sm font-medium text-gray-900 dark:text-white">
-            Monthly amount in sats
-          </label>
-          <input type="text" name="MaxAmount" id="MaxAmount" aria-describedby="helper-text-explanation"
-            class="bg-gray-50 border border-gray-300 text-gray-900 text-sm rounded-lg focus:ring-blue-500 focus:border-blue-500 block w-full p-2.5  dark:bg-gray-700 dark:border-gray-600 dark:placeholder-gray-400 dark:text-white dark:focus:ring-blue-500 dark:focus:border-blue-500"
-            placeholder="10000" pattern="{0-9}.*">
-        </div>
-        <div class="mt-2">
-          <label for="MaxAmoutPerTransaction" class="block mb-2 text-sm font-medium text-gray-900 dark:text-white">
-            Max amount per transaction
-          </label>
-          <input type="text" name="MaxAmoutPerTransaction" id="MaxAmoutPerTransaction"
-            aria-describedby="helper-text-explanation"
-            class="bg-gray-50 border border-gray-300 text-gray-900 text-sm rounded-lg focus:ring-blue-500 focus:border-blue-500 block w-full p-2.5  dark:bg-gray-700 dark:border-gray-600 dark:placeholder-gray-400 dark:text-white dark:focus:ring-blue-500 dark:focus:border-blue-500"
-            placeholder="10000" pattern="{0-9}.*">
-        </div>
-      </div>
-    </li>
-  </ul>
-=======
-
-  <div class="mb-4">
+  <div class="mb-6">
     <h3 class="text-xl font-headline mb-2">Permissions</h3>
-    <p class="text-sm mb-4">Grant this application session access to your wallet to:</p>
+    <p class="text-sm mb-4">Grant this application access to your wallet to:</p>
     <ul>
       <li class="mb-2 relative pl-6">
         <i class="fas fa-check mr-3 text-green-700 absolute left-0 top-1" aria-hidden="true"></i>
-        Send payments from your account.
+        <p>
+          Send payments from your account.
+        </p>
+        <p class="text-gray-500 dark:text-gray-400">
+          <input type="checkbox" class="text-gray-500 dark:text-gray-400"
+            onclick="document.getElementById('budget').classList.toggle('hidden');">
+          Set a budget
+        </p>
+        <div id="budget" class="hidden my-4">
+          <div class="mt-2">
+            <label for="MaxAmount" class="block mb-2 text-sm font-medium text-gray-900 dark:text-white">
+              Monthly amount in sats
+            </label>
+            <input type="text" name="MaxAmount" id="MaxAmount" aria-describedby="helper-text-explanation"
+              class="bg-gray-50 border border-gray-300 text-gray-900 text-sm rounded-lg focus:ring-blue-500 focus:border-blue-500 block w-full p-2.5  dark:bg-gray-700 dark:border-gray-600 dark:placeholder-gray-400 dark:text-white dark:focus:ring-blue-500 dark:focus:border-blue-500"
+              placeholder="10000" pattern="{0-9}.*">
+          </div>
+          <div class="mt-2">
+            <label for="MaxAmoutPerTransaction" class="block mb-2 text-sm font-medium text-gray-900 dark:text-white">
+              Max amount per transaction
+            </label>
+            <input type="text" name="MaxAmoutPerTransaction" id="MaxAmoutPerTransaction"
+              aria-describedby="helper-text-explanation"
+              class="bg-gray-50 border border-gray-300 text-gray-900 text-sm rounded-lg focus:ring-blue-500 focus:border-blue-500 block w-full p-2.5  dark:bg-gray-700 dark:border-gray-600 dark:placeholder-gray-400 dark:text-white dark:focus:ring-blue-500 dark:focus:border-blue-500"
+              placeholder="10000" pattern="{0-9}.*">
+          </div>
+        </div>
       </li>
     </ul>
   </div>
 
-  <div class="mb-4">
+  <div class="mb-6">
     <a href="#" class="underline mb-4"
       onclick="document.getElementById('advanced-settings').classList.toggle('hidden');return false">Advanced
       settings</a>
@@ -79,7 +68,6 @@
       </p>
     </div>
   </div>
->>>>>>> 1185bf98
 
   <button type="submit"
     class="inline-flex bg-white border border-warmGray cursor-pointer dark:bg-surface-02dp dark:border-neutral-800 dark:hover:bg-surface-16dp dark:text-neutral-200 duration-150 focus-visible:ring-2 focus-visible:ring-offset-2 focus-visible:ring-orange-bitcoin focus:outline-none font-medium hover:bg-gray-50 items-center justify-center px-5 py-3 rounded-md shadow text-gray-700 transition ">
