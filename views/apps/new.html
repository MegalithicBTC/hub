{{define "body"}}
<<<<<<< HEAD
<a class="mb-6 block" href="/apps">
  <i class="fas fa-arrow-left" aria-hidden="true"></i>
  Back
</a>

<h2 class="font-bold text-2xl font-headline mb-2">Add a new session</h2>
<p class="text-sm mb-4"></p>

<form method="POST" action="/apps">
  <div class="mb-6">
    <label for="name" class="block mb-2 text-sm font-medium text-gray-900 dark:text-white">Name</label>
    <input type="name" name="name" id="name" required
      class="bg-gray-50 border border-gray-300 text-gray-900 text-sm rounded-lg focus:ring-blue-500 focus:border-blue-500 block w-full p-2.5  dark:bg-gray-700 dark:border-gray-600 dark:placeholder-gray-400 dark:text-white dark:focus:ring-blue-500 dark:focus:border-blue-500">
    <p id="helper-text-explanation" class="mt-2 text-sm text-gray-500 dark:text-gray-400">
      Give your session a name to easily identify it.
    </p>
  </div>

  <div class="mb-6">
    <h3 class="text-xl font-headline mb-2">Permissions</h3>
    <p class="text-sm mb-4">Grant this application access to your wallet to:</p>
    <ul>
      <li class="mb-2 relative pl-6">
        <i class="fas fa-check mr-3 text-green-700 absolute left-0 top-1" aria-hidden="true"></i>
        <p>
          Send payments from your account.
        </p>
        <p class="text-gray-500 dark:text-gray-400">
          <input type="checkbox" class="text-gray-500 dark:text-gray-400"
            onclick="document.getElementById('budget').classList.toggle('hidden');">
          Set a budget
        </p>
        <div id="budget" class="hidden my-4">
          <div class="mt-2">
            <label for="MaxAmount" class="block mb-2 text-sm font-medium text-gray-900 dark:text-white">
              Monthly amount in sats
            </label>
            <input type="text" name="MaxAmount" id="MaxAmount" aria-describedby="helper-text-explanation"
              class="bg-gray-50 border border-gray-300 text-gray-900 text-sm rounded-lg focus:ring-blue-500 focus:border-blue-500 block w-full p-2.5  dark:bg-gray-700 dark:border-gray-600 dark:placeholder-gray-400 dark:text-white dark:focus:ring-blue-500 dark:focus:border-blue-500"
              placeholder="10000" pattern="{0-9}.*">
          </div>
          <div class="mt-2">
            <label for="MaxAmoutPerTransaction" class="block mb-2 text-sm font-medium text-gray-900 dark:text-white">
              Max amount per transaction
            </label>
            <input type="text" name="MaxAmoutPerTransaction" id="MaxAmoutPerTransaction"
              aria-describedby="helper-text-explanation"
              class="bg-gray-50 border border-gray-300 text-gray-900 text-sm rounded-lg focus:ring-blue-500 focus:border-blue-500 block w-full p-2.5  dark:bg-gray-700 dark:border-gray-600 dark:placeholder-gray-400 dark:text-white dark:focus:ring-blue-500 dark:focus:border-blue-500"
              placeholder="10000" pattern="{0-9}.*">
          </div>
        </div>
      </li>
    </ul>
  </div>

  <div class="mb-6">
    <a href="#" class="underline mb-4"
      onclick="document.getElementById('advanced-settings').classList.toggle('hidden');return false">Advanced
      settings</a>
    <div id="advanced-settings" class="hidden">
      <label for="pubkey" class="block mb-2 text-sm font-medium text-gray-900 dark:text-white">Public key</label>
      <input type="pubkey" name="pubkey" id="pubkey" aria-describedby="helper-text-explanation"
        class="bg-gray-50 border border-gray-300 text-gray-900 text-sm rounded-lg focus:ring-blue-500 focus:border-blue-500 block w-full p-2.5  dark:bg-gray-700 dark:border-gray-600 dark:placeholder-gray-400 dark:text-white dark:focus:ring-blue-500 dark:focus:border-blue-500"
        placeholder="npub..." pattern="npub.*">
      <p id="helper-text-explanation" class="mt-2 text-sm text-gray-500 dark:text-gray-400">
        Manually configure the public pairing key for this session.
      </p>
=======

<div
  class="w-full lg:w-8/12 mx-auto bg-white rounded-md shadow px-4 lg:px-12 py-4 lg:py-12 mb-10"
>
  <h2 class="font-bold text-2xl font-headline mb-2">
    Create a new app connection
  </h2>

  <p class="mb-4">Authorize the new app to:</p>

  <ul class="mb-8">
    <li class="mb-2 relative pl-6">
      <span class="mr-3 absolute left-0">&#9989;</span>
      Send payments from your wallet
    </li>
  </ul>

  <form method="POST" action="/apps" accept-charset="UTF-8">
    <div class="mb-10">
      <label
        for="name"
        class="block mb-2 text-sm font-medium text-gray-900 dark:text-white"
        >App name</label
      >
      <input
        type="name"
        name="name"
        value="{{.Name}}"
        id="name"
        required
        autocomplete="off"
        class="bg-gray-50 border border-gray-300 text-gray-900 text-sm rounded-lg focus:ring-blue-500 focus:border-blue-500 block w-full p-2.5 dark:bg-gray-700 dark:border-gray-600 dark:placeholder-gray-400 dark:text-white dark:focus:ring-blue-500 dark:focus:border-blue-500"
      />
>>>>>>> a615d8a5
    </div>

    <div class="flex flex-col sm:flex-row sm:justify-center">
      <a
        href="/apps"
        class="inline-flex bg-white border border-warmGray cursor-pointer dark:bg-surface-02dp dark:border-neutral-800 dark:hover:bg-surface-16dp dark:text-neutral-200 duration-150 focus-visible:ring-2 focus-visible:ring-offset-2 focus-visible:ring-orange-bitcoin focus:outline-none font-medium hover:bg-gray-50 items-center justify-center px-5 py-3 rounded-md shadow text-gray-700 transition w-full sm:w-[250px] sm:mr-8 mt-8 sm:mt-0 order-last sm:order-first"
      >
        Cancel
      </a>

      <button
        type="submit"
        class="inline-flex w-full sm:w-[250px] bg-purple-700 border border-warmGray cursor-pointer dark:bg-surface-02dp dark:border-neutral-800 dark:hover:bg-surface-16dp dark:text-neutral-200 duration-150 focus-visible:ring-2 focus-visible:ring-offset-2 focus-visible:ring-orange-bitcoin focus:outline-none font-medium hover:bg-purple-900 items-center justify-center px-5 py-3 rounded-md shadow text-white transition"
      >
        Confirm
      </button>
    </div>
  </form>

  {{if .User.Email}}
    <hr class="mt-8 mb-4">

    <p class="text-sm text-gray-500 text-center">
      You're logged in as <span class="font-mono">{{.User.Email}}</span><br>
    </p>
  {{end}}
</div>

{{end}}<|MERGE_RESOLUTION|>--- conflicted
+++ resolved
@@ -1,73 +1,4 @@
 {{define "body"}}
-<<<<<<< HEAD
-<a class="mb-6 block" href="/apps">
-  <i class="fas fa-arrow-left" aria-hidden="true"></i>
-  Back
-</a>
-
-<h2 class="font-bold text-2xl font-headline mb-2">Add a new session</h2>
-<p class="text-sm mb-4"></p>
-
-<form method="POST" action="/apps">
-  <div class="mb-6">
-    <label for="name" class="block mb-2 text-sm font-medium text-gray-900 dark:text-white">Name</label>
-    <input type="name" name="name" id="name" required
-      class="bg-gray-50 border border-gray-300 text-gray-900 text-sm rounded-lg focus:ring-blue-500 focus:border-blue-500 block w-full p-2.5  dark:bg-gray-700 dark:border-gray-600 dark:placeholder-gray-400 dark:text-white dark:focus:ring-blue-500 dark:focus:border-blue-500">
-    <p id="helper-text-explanation" class="mt-2 text-sm text-gray-500 dark:text-gray-400">
-      Give your session a name to easily identify it.
-    </p>
-  </div>
-
-  <div class="mb-6">
-    <h3 class="text-xl font-headline mb-2">Permissions</h3>
-    <p class="text-sm mb-4">Grant this application access to your wallet to:</p>
-    <ul>
-      <li class="mb-2 relative pl-6">
-        <i class="fas fa-check mr-3 text-green-700 absolute left-0 top-1" aria-hidden="true"></i>
-        <p>
-          Send payments from your account.
-        </p>
-        <p class="text-gray-500 dark:text-gray-400">
-          <input type="checkbox" class="text-gray-500 dark:text-gray-400"
-            onclick="document.getElementById('budget').classList.toggle('hidden');">
-          Set a budget
-        </p>
-        <div id="budget" class="hidden my-4">
-          <div class="mt-2">
-            <label for="MaxAmount" class="block mb-2 text-sm font-medium text-gray-900 dark:text-white">
-              Monthly amount in sats
-            </label>
-            <input type="text" name="MaxAmount" id="MaxAmount" aria-describedby="helper-text-explanation"
-              class="bg-gray-50 border border-gray-300 text-gray-900 text-sm rounded-lg focus:ring-blue-500 focus:border-blue-500 block w-full p-2.5  dark:bg-gray-700 dark:border-gray-600 dark:placeholder-gray-400 dark:text-white dark:focus:ring-blue-500 dark:focus:border-blue-500"
-              placeholder="10000" pattern="{0-9}.*">
-          </div>
-          <div class="mt-2">
-            <label for="MaxAmoutPerTransaction" class="block mb-2 text-sm font-medium text-gray-900 dark:text-white">
-              Max amount per transaction
-            </label>
-            <input type="text" name="MaxAmoutPerTransaction" id="MaxAmoutPerTransaction"
-              aria-describedby="helper-text-explanation"
-              class="bg-gray-50 border border-gray-300 text-gray-900 text-sm rounded-lg focus:ring-blue-500 focus:border-blue-500 block w-full p-2.5  dark:bg-gray-700 dark:border-gray-600 dark:placeholder-gray-400 dark:text-white dark:focus:ring-blue-500 dark:focus:border-blue-500"
-              placeholder="10000" pattern="{0-9}.*">
-          </div>
-        </div>
-      </li>
-    </ul>
-  </div>
-
-  <div class="mb-6">
-    <a href="#" class="underline mb-4"
-      onclick="document.getElementById('advanced-settings').classList.toggle('hidden');return false">Advanced
-      settings</a>
-    <div id="advanced-settings" class="hidden">
-      <label for="pubkey" class="block mb-2 text-sm font-medium text-gray-900 dark:text-white">Public key</label>
-      <input type="pubkey" name="pubkey" id="pubkey" aria-describedby="helper-text-explanation"
-        class="bg-gray-50 border border-gray-300 text-gray-900 text-sm rounded-lg focus:ring-blue-500 focus:border-blue-500 block w-full p-2.5  dark:bg-gray-700 dark:border-gray-600 dark:placeholder-gray-400 dark:text-white dark:focus:ring-blue-500 dark:focus:border-blue-500"
-        placeholder="npub..." pattern="npub.*">
-      <p id="helper-text-explanation" class="mt-2 text-sm text-gray-500 dark:text-gray-400">
-        Manually configure the public pairing key for this session.
-      </p>
-=======
 
 <div
   class="w-full lg:w-8/12 mx-auto bg-white rounded-md shadow px-4 lg:px-12 py-4 lg:py-12 mb-10"
@@ -101,7 +32,31 @@
         autocomplete="off"
         class="bg-gray-50 border border-gray-300 text-gray-900 text-sm rounded-lg focus:ring-blue-500 focus:border-blue-500 block w-full p-2.5 dark:bg-gray-700 dark:border-gray-600 dark:placeholder-gray-400 dark:text-white dark:focus:ring-blue-500 dark:focus:border-blue-500"
       />
->>>>>>> a615d8a5
+    </div>
+
+    <p class="text-gray-500 dark:text-gray-400">
+      <input type="checkbox" class="text-gray-500 dark:text-gray-400"
+        onclick="document.getElementById('budget').classList.toggle('hidden');">
+      Set a budget
+    </p>
+    <div id="budget" class="hidden my-4">
+      <div class="mt-2">
+        <label for="MaxAmount" class="block mb-2 text-sm font-medium text-gray-900 dark:text-white">
+          Monthly amount in sats
+        </label>
+        <input type="text" name="MaxAmount" id="MaxAmount" aria-describedby="helper-text-explanation"
+          class="bg-gray-50 border border-gray-300 text-gray-900 text-sm rounded-lg focus:ring-blue-500 focus:border-blue-500 block w-full p-2.5  dark:bg-gray-700 dark:border-gray-600 dark:placeholder-gray-400 dark:text-white dark:focus:ring-blue-500 dark:focus:border-blue-500"
+          placeholder="10000" pattern="{0-9}.*">
+      </div>
+      <div class="mt-2">
+        <label for="MaxAmoutPerTransaction" class="block mb-2 text-sm font-medium text-gray-900 dark:text-white">
+          Max amount per transaction
+        </label>
+        <input type="text" name="MaxAmoutPerTransaction" id="MaxAmoutPerTransaction"
+          aria-describedby="helper-text-explanation"
+          class="bg-gray-50 border border-gray-300 text-gray-900 text-sm rounded-lg focus:ring-blue-500 focus:border-blue-500 block w-full p-2.5  dark:bg-gray-700 dark:border-gray-600 dark:placeholder-gray-400 dark:text-white dark:focus:ring-blue-500 dark:focus:border-blue-500"
+          placeholder="10000" pattern="{0-9}.*">
+      </div>
     </div>
 
     <div class="flex flex-col sm:flex-row sm:justify-center">
