{{define "body"}}


<div class="w-full lg:w-8/12 mx-auto bg-white rounded-md shadow px-4 lg:px-12 py-4 lg:py-12 mb-10 dark:bg-surface-02dp">
  <a class="mb-2 block dark:text-white" href="/apps">
    &slarr;
    Back
  </a>

  <div class="divide-y divide-gray-200 dark:divide-white/10 dark:bg-surface-02dp">
    <div class="py-4">
      <h2 class="font-bold text-2xl font-headline mb-2 dark:text-white">{{.App.Name}}</h2>
      <p class="text-gray-400 text-sm">App connection pubkey: {{.App.NostrPubkey}}</p>
      <p class="text-gray-400 text-sm">Last accessed:
        {{if gt .EventsCount 0 }}
        {{.LastEvent.CreatedAt.Format "02 Jan 06 15:04 MST" }}
        {{else}}
        never
        {{end}}
      </p>
      <p class="text-sm">{{.App.Description}}</p>
    </div>
  
    <div class="py-4">
      <h3 class="text-xl font-headline dark:text-white">Permissions</h3>
      <ul>
        <li class="relative pl-6 dark:text-white">
          <span class="mr-3 absolute left-0">&#9989;</span>
          Send payments from your wallet
        </li>
      </ul>
    </div>
  
    <div class="py-4">
      <h3 class="text-xl font-headline mb-2 dark:text-white">Danger zone</h3>
      <p class="text-sm dark:text-white">
        This will revoke the permission and will no longer allow calls from this pubkey.
      </p>
    </div>
  </div>
<<<<<<< HEAD
=======

  <hr class="mb-4 mt-4">

  <h3 class="text-xl font-headline mb-2">Permissions</h3>

  <ul>
    <li class="mb-2 relative pl-6">
      <span class="mr-3 absolute left-0">&#9989;</span>
      Send payments from your wallet
    </li>
    {{ if not .AppPermission.ExpiresAt.IsZero}}
      <p>
        Expiry: {{.AppPermission.ExpiresAt}}
      </p>
    {{end}}
    {{ if gt .AppPermission.MaxAmount 0 }}
      <p>
        Budget Amount: {{.AppPermission.MaxAmount}}
      </p>
    {{end}}
    {{ if gt .AppPermission.MaxAmount 0 }}
      <p>
        Current usage: {{.BudgetUsage}} / {{.AppPermission.MaxAmount}} sats
      </p>
      <p>Renews in: {{.RenewsIn}} (set to {{.AppPermission.BudgetRenewal}})</p>
    {{ end  }}
  </li>
</ul>

  <hr class="mb-4 mt-4">

  <h3 class="text-xl font-headline mb-2">Danger zone</h3>
  <p class="text-sm mb-4">
    This will revoke the permission and will no longer allow calls from this pubkey.
  </p>
>>>>>>> 0ee75521
  <form method="post" action="/apps/delete/{{.App.ID}}">
    <button type="submit"
      class="inline-flex bg-white border border-red-400 cursor-pointer dark:bg-surface-02dp dark:hover:bg-surface-16dp duration-150 focus-visible:ring-2 focus-visible:ring-offset-2 focus:outline-none font-medium hover:bg-gray-50 items-center justify-center px-5 py-3 rounded-md shadow text-gray-700 dark:text-neutral-300 transition w-full sm:w-[250px] sm:mr-8 mt-8 sm:mt-0 order-last sm:order-first">Disconnect</button>
  </form>
</div>
{{end}}<|MERGE_RESOLUTION|>--- conflicted
+++ resolved
@@ -38,8 +38,6 @@
       </p>
     </div>
   </div>
-<<<<<<< HEAD
-=======
 
   <hr class="mb-4 mt-4">
 
@@ -75,7 +73,6 @@
   <p class="text-sm mb-4">
     This will revoke the permission and will no longer allow calls from this pubkey.
   </p>
->>>>>>> 0ee75521
   <form method="post" action="/apps/delete/{{.App.ID}}">
     <button type="submit"
       class="inline-flex bg-white border border-red-400 cursor-pointer dark:bg-surface-02dp dark:hover:bg-surface-16dp duration-150 focus-visible:ring-2 focus-visible:ring-offset-2 focus:outline-none font-medium hover:bg-gray-50 items-center justify-center px-5 py-3 rounded-md shadow text-gray-700 dark:text-neutral-300 transition w-full sm:w-[250px] sm:mr-8 mt-8 sm:mt-0 order-last sm:order-first">Disconnect</button>
