{{define "body"}}


<div class="w-full lg:w-8/12 mx-auto bg-white rounded-md shadow px-4 lg:px-12 py-4 lg:py-12 mb-10">
  <a class="mb-6 block" href="/apps">
    &slarr;
    Back
  </a>

  <h2 class="font-bold text-2xl font-headline mb-2">{{.App.Name}}</h2>
  <div class="mb-4">
    <p class="text-gray-400 text-sm">App connection pubkey: {{.App.NostrPubkey}}</p>
    <p class="text-gray-400 text-sm">Last accessed:
      {{if gt .EventsCount 0 }}
      {{.LastEvent.CreatedAt.Format "02 Jan 06 15:04 MST" }}
      {{else}}
      never
      {{end}}
    </p>
    <p class="text-sm mb-4">{{.App.Description}}</p>
  </div>

  <hr class="mb-4 mt-4">

<<<<<<< HEAD
<ul>
  <li class="mb-2 relative pl-6">
    <i class="fas fa-check mr-3 text-green-700 absolute left-0 top-1" aria-hidden="true"></i>
    Send payments from your account.
    {{ if eq .AppPermission.MaxAmount 0 }}
    {{ else }}
    <p>
      monthly Budget: {{.AppPermission.MaxAmount}}
    </p>
    {{end}}
    {{ if eq .AppPermission.MaxAmoutPerTransaction 0 }}
    {{ else }}
    <p>
      maximum transaction amount: {{.AppPermission.MaxAmoutPerTransaction}}
    </p>
    {{end}}
  </li>
</ul>
=======
  <h3 class="text-xl font-headline mb-2">Permissions</h3>
>>>>>>> a615d8a5

  <ul>
    <li class="mb-2 relative pl-6">
      <span class="mr-3 absolute left-0">&#9989;</span>
      Send payments from your wallet
    </li>
  </ul>

  <hr class="mb-4 mt-4">

  <h3 class="text-xl font-headline mb-2">Danger zone</h3>
  <p class="text-sm mb-4">
    This will revoke the permission and will no longer allow calls from this pubkey.
  </p>
  <form method="post" action="/apps/delete/{{.App.ID}}">
    <button type="submit"
      class="text-red-400 inline-flex bg-white border border-red-400 cursor-pointer dark:bg-surface-02dp dark:border-neutral-800 dark:hover:bg-surface-16dp dark:text-neutral-200 duration-150 focus-visible:ring-2 focus-visible:ring-offset-2 focus-visible:ring-orange-bitcoin focus:outline-none font-medium hover:bg-gray-50 items-center justify-center px-5 py-3 rounded-md shadow text-gray-700 transition w-full sm:w-[250px] sm:mr-8 mt-8 sm:mt-0 order-last sm:order-first">Disconnect</button>
  </form>
</div>
{{end}}<|MERGE_RESOLUTION|>--- conflicted
+++ resolved
@@ -22,7 +22,19 @@
 
   <hr class="mb-4 mt-4">
 
-<<<<<<< HEAD
+  <h3 class="text-xl font-headline mb-2">Permissions</h3>
+
+  <ul>
+    <li class="mb-2 relative pl-6">
+      <span class="mr-3 absolute left-0">&#9989;</span>
+      Send payments from your wallet
+    </li>
+  </ul>
+
+  <hr class="mb-4 mt-4">
+
+<h3 class="text-xl font-headline mb-2">Permissions</h3>
+
 <ul>
   <li class="mb-2 relative pl-6">
     <i class="fas fa-check mr-3 text-green-700 absolute left-0 top-1" aria-hidden="true"></i>
@@ -41,16 +53,6 @@
     {{end}}
   </li>
 </ul>
-=======
-  <h3 class="text-xl font-headline mb-2">Permissions</h3>
->>>>>>> a615d8a5
-
-  <ul>
-    <li class="mb-2 relative pl-6">
-      <span class="mr-3 absolute left-0">&#9989;</span>
-      Send payments from your wallet
-    </li>
-  </ul>
 
   <hr class="mb-4 mt-4">
 
