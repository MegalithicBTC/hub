package main

import (
	"context"
	"encoding/json"
	"os"
	"testing"
	"time"

<<<<<<< HEAD
=======
	"github.com/getAlby/nostr-wallet-connect/migrations"
	"github.com/getAlby/nostr-wallet-connect/models/config"
	"github.com/getAlby/nostr-wallet-connect/models/lnclient"
>>>>>>> db5c6d27
	"github.com/glebarez/sqlite"
	"github.com/nbd-wtf/go-nostr"
	"github.com/nbd-wtf/go-nostr/nip04"
	"github.com/sirupsen/logrus"
	"github.com/stretchr/testify/assert"
	"gorm.io/gorm"

	"github.com/getAlby/nostr-wallet-connect/migrations"
	"github.com/getAlby/nostr-wallet-connect/models/lnclient"
)

const testDB = "test.db"

const nip47GetBalanceJson = `
{
	"method": "get_balance"
}
`

const nip47GetInfoJson = `
{
	"method": "get_info"
}
`

const nip47LookupInvoiceJson = `
{
	"method": "lookup_invoice",
	"params": {
		"payment_hash": "4ad9cd27989b514d868e755178378019903a8d78767e3fceb211af9dd00e7a94"
	}
}
`

const nip47MakeInvoiceJson = `
{
	"method": "make_invoice",
	"params": {
		"amount": 1000,
		"description": "[[\"text/identifier\",\"hello@getalby.com\"],[\"text/plain\",\"Sats for Alby\"]]",
		"expiry": 3600
	}
}
`

const nip47ListTransactionsJson = `
{
	"method": "list_transactions",
	"params": {
		"from": 1693876973,
		"until": 1694876973,
		"limit": 10,
		"offset": 0,
		"type": "incoming"
	}
}
`

const nip47KeysendJson = `
{
	"method": "pay_keysend",
	"params": {
		"amount": 123000,
		"pubkey": "123pubkey",
		"tlv_records": [{
			"type": 5482373484,
			"value": "fajsn341414fq"
		}]
	}
}
`

const nip47MultiPayKeysendJson = `
{
	"method": "multi_pay_keysend",
	"params": {
		"keysends": [{
				"amount": 123000,
				"pubkey": "123pubkey",
				"tlv_records": [{
					"type": 5482373484,
					"value": "fajsn341414fq"
				}]
			},
			{
				"amount": 123000,
				"pubkey": "123pubkey",
				"tlv_records": [{
					"type": 5482373484,
					"value": "fajsn341414fq"
				}]
			}
		]
	}
}
`

const nip47MultiPayKeysendOneOverflowingBudgetJson = `
{
	"method": "multi_pay_keysend",
	"params": {
		"keysends": [{
				"amount": 123000,
				"pubkey": "123pubkey",
				"id": "customId",
				"tlv_records": [{
					"type": 5482373484,
					"value": "fajsn341414fq"
				}]
			},
			{
				"amount": 500000,
				"pubkey": "500pubkey",
				"tlv_records": [{
					"type": 5482373484,
					"value": "fajsn341414fq"
				}]
			}
		]
	}
}
`

const nip47PayJson = `
{
	"method": "pay_invoice",
	"params": {
		"invoice": "lntb1230n1pjypux0pp5xgxzcks5jtx06k784f9dndjh664wc08ucrganpqn52d0ftrh9n8sdqyw3jscqzpgxqyz5vqsp5rkx7cq252p3frx8ytjpzc55rkgyx2mfkzzraa272dqvr2j6leurs9qyyssqhutxa24r5hqxstchz5fxlslawprqjnarjujp5sm3xj7ex73s32sn54fthv2aqlhp76qmvrlvxppx9skd3r5ut5xutgrup8zuc6ay73gqmra29m"
	}
}
`

const nip47MultiPayJson = `
{
	"method": "multi_pay_invoice",
	"params": {
		"invoices": [{
				"invoice": "lntb1230n1pjypux0pp5xgxzcks5jtx06k784f9dndjh664wc08ucrganpqn52d0ftrh9n8sdqyw3jscqzpgxqyz5vqsp5rkx7cq252p3frx8ytjpzc55rkgyx2mfkzzraa272dqvr2j6leurs9qyyssqhutxa24r5hqxstchz5fxlslawprqjnarjujp5sm3xj7ex73s32sn54fthv2aqlhp76qmvrlvxppx9skd3r5ut5xutgrup8zuc6ay73gqmra29m"
			},
			{
				"invoice": "lntb1230n1pjypux0pp5xgxzcks5jtx06k784f9dndjh664wc08ucrganpqn52d0ftrh9n8sdqyw3jscqzpgxqyz5vqsp5rkx7cq252p3frx8ytjpzc55rkgyx2mfkzzraa272dqvr2j6leurs9qyyssqhutxa24r5hqxstchz5fxlslawprqjnarjujp5sm3xj7ex73s32sn54fthv2aqlhp76qmvrlvxppx9skd3r5ut5xutgrup8zuc6ay73gqmra29m"
			}
		]
	}
}
`

const nip47MultiPayOneOverflowingBudgetJson = `
{
	"method": "multi_pay_invoice",
	"params": {
		"invoices": [{
				"invoice": "lnbcrt5u1pjuywzppp5h69dt59cypca2wxu69sw8ga0g39a3yx7dqug5nthrw3rcqgfdu4qdqqcqzzsxqyz5vqsp5gzlpzszyj2k30qmpme7jsfzr24wqlvt9xdmr7ay34lfelz050krs9qyyssq038x07nh8yuv8hdpjh5y8kqp7zcd62ql9na9xh7pla44htjyy02sz23q7qm2tza6ct4ypljk54w9k9qsrsu95usk8ce726ytep6vhhsq9mhf9a"
			},
			{
				"invoice": "lntb1230n1pjypux0pp5xgxzcks5jtx06k784f9dndjh664wc08ucrganpqn52d0ftrh9n8sdqyw3jscqzpgxqyz5vqsp5rkx7cq252p3frx8ytjpzc55rkgyx2mfkzzraa272dqvr2j6leurs9qyyssqhutxa24r5hqxstchz5fxlslawprqjnarjujp5sm3xj7ex73s32sn54fthv2aqlhp76qmvrlvxppx9skd3r5ut5xutgrup8zuc6ay73gqmra29m"
			}
		]
	}
}
`

const nip47MultiPayOneMalformedInvoiceJson = `
{
	"method": "multi_pay_invoice",
	"params": {
		"invoices": [{
				"invoice": "",
				"id": "invoiceId123"
			},
			{
				"invoice": "lntb1230n1pjypux0pp5xgxzcks5jtx06k784f9dndjh664wc08ucrganpqn52d0ftrh9n8sdqyw3jscqzpgxqyz5vqsp5rkx7cq252p3frx8ytjpzc55rkgyx2mfkzzraa272dqvr2j6leurs9qyyssqhutxa24r5hqxstchz5fxlslawprqjnarjujp5sm3xj7ex73s32sn54fthv2aqlhp76qmvrlvxppx9skd3r5ut5xutgrup8zuc6ay73gqmra29m"
			}
		]
	}
}
`

const nip47PayWrongMethodJson = `
{
	"method": "get_balance",
	"params": {
		"invoice": "lntb1230n1pjypux0pp5xgxzcks5jtx06k784f9dndjh664wc08ucrganpqn52d0ftrh9n8sdqyw3jscqzpgxqyz5vqsp5rkx7cq252p3frx8ytjpzc55rkgyx2mfkzzraa272dqvr2j6leurs9qyyssqhutxa24r5hqxstchz5fxlslawprqjnarjujp5sm3xj7ex73s32sn54fthv2aqlhp76qmvrlvxppx9skd3r5ut5xutgrup8zuc6ay73gqmra29m"
	}
}
`
const nip47PayJsonNoInvoice = `
{
	"method": "pay_invoice",
	"params": {
		"something": "else"
	}
}
`

// for the invoice:
// lnbcrt5u1pjuywzppp5h69dt59cypca2wxu69sw8ga0g39a3yx7dqug5nthrw3rcqgfdu4qdqqcqzzsxqyz5vqsp5gzlpzszyj2k30qmpme7jsfzr24wqlvt9xdmr7ay34lfelz050krs9qyyssq038x07nh8yuv8hdpjh5y8kqp7zcd62ql9na9xh7pla44htjyy02sz23q7qm2tza6ct4ypljk54w9k9qsrsu95usk8ce726ytep6vhhsq9mhf9a
const mockPaymentHash500 = "be8ad5d0b82071d538dcd160e3a3af444bd890de68388a4d771ba23c01096f2a"

const mockInvoice = "lntb1230n1pjypux0pp5xgxzcks5jtx06k784f9dndjh664wc08ucrganpqn52d0ftrh9n8sdqyw3jscqzpgxqyz5vqsp5rkx7cq252p3frx8ytjpzc55rkgyx2mfkzzraa272dqvr2j6leurs9qyyssqhutxa24r5hqxstchz5fxlslawprqjnarjujp5sm3xj7ex73s32sn54fthv2aqlhp76qmvrlvxppx9skd3r5ut5xutgrup8zuc6ay73gqmra29m"
const mockPaymentHash = "320c2c5a1492ccfd5bc7aa4ad9b657d6aaec3cfcc0d1d98413a29af4ac772ccf" // for the above invoice
var mockNodeInfo = lnclient.NodeInfo{
	Alias:       "bob",
	Color:       "#3399FF",
	Pubkey:      "123pubkey",
	Network:     "testnet",
	BlockHeight: 12,
	BlockHash:   "123blockhash",
}

var mockTime = time.Unix(1693876963, 0)
var mockTimeUnix = mockTime.Unix()

var mockTransactions = []Nip47Transaction{
	{
		Type:            "incoming",
		Invoice:         mockInvoice,
		Description:     "mock invoice 1",
		DescriptionHash: "hash1",
		Preimage:        "preimage1",
		PaymentHash:     "payment_hash_1",
		Amount:          1000,
		FeesPaid:        50,
		SettledAt:       &mockTimeUnix,
		Metadata: map[string]interface{}{
			"key1": "value1",
			"key2": 42,
		},
	},
	{
		Type:            "incoming",
		Invoice:         mockInvoice,
		Description:     "mock invoice 2",
		DescriptionHash: "hash2",
		Preimage:        "preimage2",
		PaymentHash:     "payment_hash_2",
		Amount:          2000,
		FeesPaid:        75,
		SettledAt:       &mockTimeUnix,
	},
}
var mockTransaction = &mockTransactions[0]

// TODO: split each method into separate files (requires moving out of the main package)
// TODO: add E2E tests as well (currently the LNClient and relay are not tested)
// TODO: test a request cannot be processed twice
// TODO: test if an app doesn't exist it returns the right error code
// TODO: test data is stored in the database correctly

func TestHasPermission_NoPermission(t *testing.T) {
	defer os.Remove(testDB)
	mockLn, err := NewMockLn()
	assert.NoError(t, err)
	svc, err := createTestService(mockLn)
	assert.NoError(t, err)

	app, _, err := createApp(svc)
	assert.NoError(t, err)

	result, code, message := svc.hasPermission(app, NIP_47_PAY_INVOICE_METHOD, 100)
	assert.False(t, result)
	assert.Equal(t, NIP_47_ERROR_RESTRICTED, code)
	assert.Equal(t, "This app does not have permission to request pay_invoice", message)
}

func TestHasPermission_Expired(t *testing.T) {
	defer os.Remove(testDB)
	mockLn, err := NewMockLn()
	assert.NoError(t, err)
	svc, err := createTestService(mockLn)
	assert.NoError(t, err)

	app, _, err := createApp(svc)
	assert.NoError(t, err)

	budgetRenewal := "never"
	expiresAt := time.Now().Add(-24 * time.Hour)
	appPermission := &AppPermission{
		AppId:         app.ID,
		App:           *app,
		RequestMethod: NIP_47_PAY_INVOICE_METHOD,
		MaxAmount:     100,
		BudgetRenewal: budgetRenewal,
		ExpiresAt:     expiresAt,
	}
	err = svc.db.Create(appPermission).Error
	assert.NoError(t, err)

	result, code, message := svc.hasPermission(app, NIP_47_PAY_INVOICE_METHOD, 100)
	assert.False(t, result)
	assert.Equal(t, NIP_47_ERROR_EXPIRED, code)
	assert.Equal(t, "This app has expired", message)
}

func TestHasPermission_Exceeded(t *testing.T) {
	defer os.Remove(testDB)
	mockLn, err := NewMockLn()
	assert.NoError(t, err)
	svc, err := createTestService(mockLn)
	assert.NoError(t, err)

	app, _, err := createApp(svc)
	assert.NoError(t, err)

	budgetRenewal := "never"
	expiresAt := time.Now().Add(24 * time.Hour)
	appPermission := &AppPermission{
		AppId:         app.ID,
		App:           *app,
		RequestMethod: NIP_47_PAY_INVOICE_METHOD,
		MaxAmount:     10,
		BudgetRenewal: budgetRenewal,
		ExpiresAt:     expiresAt,
	}
	err = svc.db.Create(appPermission).Error
	assert.NoError(t, err)

	result, code, message := svc.hasPermission(app, NIP_47_PAY_INVOICE_METHOD, 100*1000)
	assert.False(t, result)
	assert.Equal(t, NIP_47_ERROR_QUOTA_EXCEEDED, code)
	assert.Equal(t, "Insufficient budget remaining to make payment", message)
}

func TestHasPermission_OK(t *testing.T) {
	defer os.Remove(testDB)
	mockLn, err := NewMockLn()
	assert.NoError(t, err)
	svc, err := createTestService(mockLn)
	assert.NoError(t, err)

	app, _, err := createApp(svc)
	assert.NoError(t, err)

	budgetRenewal := "never"
	expiresAt := time.Now().Add(24 * time.Hour)
	appPermission := &AppPermission{
		AppId:         app.ID,
		App:           *app,
		RequestMethod: NIP_47_PAY_INVOICE_METHOD,
		MaxAmount:     10,
		BudgetRenewal: budgetRenewal,
		ExpiresAt:     expiresAt,
	}
	err = svc.db.Create(appPermission).Error
	assert.NoError(t, err)

	result, code, message := svc.hasPermission(app, NIP_47_PAY_INVOICE_METHOD, 10*1000)
	assert.True(t, result)
	assert.Empty(t, code)
	assert.Empty(t, message)
}

func TestCreateResponse(t *testing.T) {
	defer os.Remove(testDB)
	mockLn, err := NewMockLn()
	assert.NoError(t, err)
	svc, err := createTestService(mockLn)
	assert.NoError(t, err)

	reqPrivateKey := nostr.GeneratePrivateKey()
	reqPubkey, err := nostr.GetPublicKey(reqPrivateKey)
	assert.NoError(t, err)

	reqEvent := &nostr.Event{
		Kind:    NIP_47_REQUEST_KIND,
		PubKey:  reqPubkey,
		Content: "1",
	}

	reqEvent.ID = "12345"

	ss, err := nip04.ComputeSharedSecret(reqPubkey, svc.cfg.NostrSecretKey)
	assert.NoError(t, err)

	reqContent := Nip47Response{
		ResultType: NIP_47_GET_BALANCE_METHOD,
		Result: Nip47BalanceResponse{
			Balance: 1000,
		},
	}
	res, err := svc.createResponse(reqEvent, reqContent, nostr.Tags{}, ss)
	assert.NoError(t, err)
	assert.Equal(t, reqPubkey, res.Tags.GetFirst([]string{"p"}).Value())
	assert.Equal(t, reqEvent.ID, res.Tags.GetFirst([]string{"e"}).Value())
	assert.Equal(t, svc.cfg.NostrPublicKey, res.PubKey)

	decrypted, err := nip04.Decrypt(res.Content, ss)
	assert.NoError(t, err)
	response := Nip47Response{
		Result: &Nip47BalanceResponse{},
	}

	err = json.Unmarshal([]byte(decrypted), &response)
	assert.NoError(t, err)
	assert.Equal(t, reqContent.ResultType, response.ResultType)
	assert.Equal(t, reqContent.Result, *response.Result.(*Nip47BalanceResponse))
}

func TestHandleEncryption(t *testing.T) {}

func TestHandleMultiPayInvoiceEvent(t *testing.T) {
	ctx := context.TODO()
	defer os.Remove(testDB)
	mockLn, err := NewMockLn()
	assert.NoError(t, err)
	svc, err := createTestService(mockLn)
	assert.NoError(t, err)
	app, ss, err := createApp(svc)
	assert.NoError(t, err)

	request := &Nip47Request{}
	err = json.Unmarshal([]byte(nip47MultiPayJson), request)
	assert.NoError(t, err)

	// without permission
	payload, err := nip04.Encrypt(nip47MultiPayJson, ss)
	assert.NoError(t, err)
	reqEvent := &nostr.Event{
		Kind:    NIP_47_REQUEST_KIND,
		PubKey:  app.NostrPubkey,
		Content: payload,
	}
	requestEvent := &RequestEvent{
		Content: reqEvent.Content,
	}

	reqEvent.ID = "multi_pay_invoice_without_permission"
	requestEvent.NostrId = reqEvent.ID

	responses := []*Nip47Response{}
	dTags := []nostr.Tags{}

	publishResponse := func(response *Nip47Response, tags nostr.Tags) {
		responses = append(responses, response)
		dTags = append(dTags, tags)
	}

	err = svc.HandleMultiPayInvoiceEvent(ctx, request, requestEvent, app, publishResponse)
	assert.NoError(t, err)

	assert.Equal(t, 2, len(responses))
	assert.Equal(t, 2, len(dTags))
	for i := 0; i < len(responses); i++ {
		assert.Equal(t, NIP_47_ERROR_RESTRICTED, responses[i].Error.Code)
		assert.Equal(t, mockPaymentHash, dTags[i].GetFirst([]string{"d"}).Value())
	}

	// with permission
	maxAmount := 1000
	budgetRenewal := "never"
	expiresAt := time.Now().Add(24 * time.Hour)
	appPermission := &AppPermission{
		AppId:         app.ID,
		App:           *app,
		RequestMethod: NIP_47_PAY_INVOICE_METHOD,
		MaxAmount:     maxAmount,
		BudgetRenewal: budgetRenewal,
		ExpiresAt:     expiresAt,
	}
	err = svc.db.Create(appPermission).Error
	assert.NoError(t, err)

	reqEvent.ID = "multi_pay_invoice_with_permission"
	requestEvent.NostrId = reqEvent.ID
	responses = []*Nip47Response{}
	dTags = []nostr.Tags{}
	err = svc.HandleMultiPayInvoiceEvent(ctx, request, requestEvent, app, publishResponse)
	assert.NoError(t, err)

	assert.Equal(t, 2, len(responses))
	for i := 0; i < len(responses); i++ {
		assert.Equal(t, responses[i].Result.(Nip47PayResponse).Preimage, "123preimage")
		assert.Equal(t, mockPaymentHash, dTags[i].GetFirst([]string{"d"}).Value())
	}

	// one malformed invoice
	err = json.Unmarshal([]byte(nip47MultiPayOneMalformedInvoiceJson), request)
	assert.NoError(t, err)

	payload, err = nip04.Encrypt(nip47MultiPayOneMalformedInvoiceJson, ss)
	assert.NoError(t, err)
	reqEvent.Content = payload

	reqEvent.ID = "multi_pay_invoice_with_one_malformed_invoice"
	requestEvent.NostrId = reqEvent.ID
	responses = []*Nip47Response{}
	dTags = []nostr.Tags{}
	err = svc.HandleMultiPayInvoiceEvent(ctx, request, requestEvent, app, publishResponse)
	assert.NoError(t, err)

	assert.Equal(t, 2, len(responses))
	assert.Equal(t, "invoiceId123", dTags[0].GetFirst([]string{"d"}).Value())
	assert.Equal(t, responses[0].Error.Code, NIP_47_ERROR_INTERNAL)

	assert.Equal(t, mockPaymentHash, dTags[1].GetFirst([]string{"d"}).Value())
	assert.Equal(t, responses[1].Result.(Nip47PayResponse).Preimage, "123preimage")

	// we've spent 369 till here in three payments

	// budget overflow
	newMaxAmount := 500
	err = svc.db.Model(&AppPermission{}).Where("app_id = ?", app.ID).Update("max_amount", newMaxAmount).Error
	assert.NoError(t, err)

	err = json.Unmarshal([]byte(nip47MultiPayOneOverflowingBudgetJson), request)
	assert.NoError(t, err)

	payload, err = nip04.Encrypt(nip47MultiPayOneOverflowingBudgetJson, ss)
	assert.NoError(t, err)
	reqEvent.Content = payload

	reqEvent.ID = "multi_pay_invoice_with_budget_overflow"
	requestEvent.NostrId = reqEvent.ID
	responses = []*Nip47Response{}
	dTags = []nostr.Tags{}
	err = svc.HandleMultiPayInvoiceEvent(ctx, request, requestEvent, app, publishResponse)
	assert.NoError(t, err)

	// might be flaky because the two requests run concurrently
	// and there's more chance that the failed respons calls the
	// publishResponse as it's called earlier
	assert.Equal(t, responses[0].Error.Code, NIP_47_ERROR_QUOTA_EXCEEDED)
	assert.Equal(t, mockPaymentHash500, dTags[0].GetFirst([]string{"d"}).Value())
	assert.Equal(t, responses[1].Result.(Nip47PayResponse).Preimage, "123preimage")
	assert.Equal(t, mockPaymentHash, dTags[1].GetFirst([]string{"d"}).Value())
}

func TestHandleMultiPayKeysendEvent(t *testing.T) {

	ctx := context.TODO()
	defer os.Remove(testDB)
	mockLn, err := NewMockLn()
	assert.NoError(t, err)
	svc, err := createTestService(mockLn)
	assert.NoError(t, err)
	app, ss, err := createApp(svc)
	assert.NoError(t, err)

	request := &Nip47Request{}
	err = json.Unmarshal([]byte(nip47MultiPayKeysendJson), request)
	assert.NoError(t, err)

	// without permission
	payload, err := nip04.Encrypt(nip47MultiPayKeysendJson, ss)
	assert.NoError(t, err)
	reqEvent := &nostr.Event{
		Kind:    NIP_47_REQUEST_KIND,
		PubKey:  app.NostrPubkey,
		Content: payload,
	}
	requestEvent := &RequestEvent{
		Content: reqEvent.Content,
	}

	reqEvent.ID = "multi_pay_keysend_without_permission"
	requestEvent.NostrId = reqEvent.ID

	responses := []*Nip47Response{}
	dTags := []nostr.Tags{}

	publishResponse := func(response *Nip47Response, tags nostr.Tags) {
		responses = append(responses, response)
		dTags = append(dTags, tags)
	}

	err = svc.HandleMultiPayKeysendEvent(ctx, request, requestEvent, app, publishResponse)
	assert.NoError(t, err)

	assert.Equal(t, 2, len(responses))
	for i := 0; i < len(responses); i++ {
		assert.Equal(t, NIP_47_ERROR_RESTRICTED, responses[i].Error.Code)
	}

	// with permission
	maxAmount := 1000
	budgetRenewal := "never"
	expiresAt := time.Now().Add(24 * time.Hour)
	// because we need the same permission for keysend although
	// it works even with NIP_47_PAY_KEYSEND_METHOD, see
	// https://github.com/getAlby/nostr-wallet-connect/issues/189
	appPermission := &AppPermission{
		AppId:         app.ID,
		App:           *app,
		RequestMethod: NIP_47_PAY_INVOICE_METHOD,
		MaxAmount:     maxAmount,
		BudgetRenewal: budgetRenewal,
		ExpiresAt:     expiresAt,
	}
	err = svc.db.Create(appPermission).Error
	assert.NoError(t, err)

	reqEvent.ID = "multi_pay_keysend_with_permission"
	requestEvent.NostrId = reqEvent.ID
	responses = []*Nip47Response{}
	dTags = []nostr.Tags{}
	err = svc.HandleMultiPayKeysendEvent(ctx, request, requestEvent, app, publishResponse)
	assert.NoError(t, err)

	assert.Equal(t, 2, len(responses))
	for i := 0; i < len(responses); i++ {
		assert.Equal(t, responses[i].Result.(Nip47PayResponse).Preimage, "12345preimage")
		assert.Equal(t, "123pubkey", dTags[i].GetFirst([]string{"d"}).Value())
	}

	// we've spent 246 till here in two payments

	// budget overflow
	newMaxAmount := 500
	err = svc.db.Model(&AppPermission{}).Where("app_id = ?", app.ID).Update("max_amount", newMaxAmount).Error
	assert.NoError(t, err)

	err = json.Unmarshal([]byte(nip47MultiPayKeysendOneOverflowingBudgetJson), request)
	assert.NoError(t, err)

	payload, err = nip04.Encrypt(nip47MultiPayKeysendOneOverflowingBudgetJson, ss)
	assert.NoError(t, err)
	reqEvent.Content = payload

	reqEvent.ID = "multi_pay_keysend_with_budget_overflow"
	requestEvent.NostrId = reqEvent.ID
	responses = []*Nip47Response{}
	dTags = []nostr.Tags{}
	err = svc.HandleMultiPayKeysendEvent(ctx, request, requestEvent, app, publishResponse)
	assert.NoError(t, err)

	assert.Equal(t, responses[0].Error.Code, NIP_47_ERROR_QUOTA_EXCEEDED)
	assert.Equal(t, "500pubkey", dTags[0].GetFirst([]string{"d"}).Value())
	assert.Equal(t, responses[1].Result.(Nip47PayResponse).Preimage, "12345preimage")
	assert.Equal(t, "customId", dTags[1].GetFirst([]string{"d"}).Value())
}

func TestHandleGetBalanceEvent(t *testing.T) {
	ctx := context.TODO()
	defer os.Remove(testDB)
	mockLn, err := NewMockLn()
	assert.NoError(t, err)
	svc, err := createTestService(mockLn)
	assert.NoError(t, err)
	app, ss, err := createApp(svc)
	assert.NoError(t, err)

	request := &Nip47Request{}
	err = json.Unmarshal([]byte(nip47GetBalanceJson), request)
	assert.NoError(t, err)

	// without permission
	payload, err := nip04.Encrypt(nip47GetBalanceJson, ss)
	assert.NoError(t, err)
	reqEvent := &nostr.Event{
		Kind:    NIP_47_REQUEST_KIND,
		PubKey:  app.NostrPubkey,
		Content: payload,
	}
	requestEvent := &RequestEvent{
		Content: reqEvent.Content,
	}

	reqEvent.ID = "test_get_balance_without_permission"
	requestEvent.NostrId = reqEvent.ID
	err = svc.db.Create(&requestEvent).Error
	assert.NoError(t, err)

	res, err := svc.HandleGetBalanceEvent(ctx, request, requestEvent, app)
	assert.NoError(t, err)
	assert.NotNil(t, res)

	assert.Equal(t, NIP_47_ERROR_RESTRICTED, res.Error.Code)

	// with permission
	expiresAt := time.Now().Add(24 * time.Hour)
	appPermission := &AppPermission{
		AppId:         app.ID,
		App:           *app,
		RequestMethod: NIP_47_GET_BALANCE_METHOD,
		ExpiresAt:     expiresAt,
	}
	err = svc.db.Create(appPermission).Error
	assert.NoError(t, err)

	reqEvent.ID = "test_get_balance_with_permission"
	requestEvent.NostrId = reqEvent.ID
	res, err = svc.HandleGetBalanceEvent(ctx, request, requestEvent, app)
	assert.NoError(t, err)
	assert.NotNil(t, res)

	assert.Equal(t, int64(21000), res.Result.(*Nip47BalanceResponse).Balance)

	// create pay_invoice permission
	maxAmount := 1000
	budgetRenewal := "never"
	appPermission = &AppPermission{
		AppId:         app.ID,
		App:           *app,
		RequestMethod: NIP_47_PAY_INVOICE_METHOD,
		MaxAmount:     maxAmount,
		BudgetRenewal: budgetRenewal,
		ExpiresAt:     expiresAt,
	}
	err = svc.db.Create(appPermission).Error
	assert.NoError(t, err)

	reqEvent.ID = "test_get_balance_with_budget"
	res, err = svc.HandleGetBalanceEvent(ctx, request, requestEvent, app)
	assert.NoError(t, err)
	assert.NotNil(t, res)

	assert.Equal(t, int64(21000), res.Result.(*Nip47BalanceResponse).Balance)
	assert.Equal(t, 1000000, res.Result.(*Nip47BalanceResponse).MaxAmount)
	assert.Equal(t, "never", res.Result.(*Nip47BalanceResponse).BudgetRenewal)
}

func TestHandlePayInvoiceEvent(t *testing.T) {
	ctx := context.TODO()
	defer os.Remove(testDB)
	mockLn, err := NewMockLn()
	assert.NoError(t, err)
	svc, err := createTestService(mockLn)
	assert.NoError(t, err)
	app, ss, err := createApp(svc)
	assert.NoError(t, err)

	request := &Nip47Request{}
	err = json.Unmarshal([]byte(nip47PayJson), request)
	assert.NoError(t, err)

	// without permission
	payload, err := nip04.Encrypt(nip47PayJson, ss)
	assert.NoError(t, err)
	reqEvent := &nostr.Event{
		Kind:    NIP_47_REQUEST_KIND,
		PubKey:  app.NostrPubkey,
		Content: payload,
	}
	requestEvent := &RequestEvent{
		Content: reqEvent.Content,
	}

	reqEvent.ID = "pay_invoice_without_permission"
	requestEvent.NostrId = reqEvent.ID
	res, err := svc.HandlePayInvoiceEvent(ctx, request, requestEvent, app)
	assert.NoError(t, err)
	assert.NotNil(t, res)

	assert.Equal(t, NIP_47_ERROR_RESTRICTED, res.Error.Code)

	// with permission
	maxAmount := 1000
	budgetRenewal := "never"
	expiresAt := time.Now().Add(24 * time.Hour)
	appPermission := &AppPermission{
		AppId:         app.ID,
		App:           *app,
		RequestMethod: NIP_47_PAY_INVOICE_METHOD,
		MaxAmount:     maxAmount,
		BudgetRenewal: budgetRenewal,
		ExpiresAt:     expiresAt,
	}
	err = svc.db.Create(appPermission).Error
	assert.NoError(t, err)

	reqEvent.ID = "pay_invoice_with_permission"
	requestEvent.NostrId = reqEvent.ID
	res, err = svc.HandlePayInvoiceEvent(ctx, request, requestEvent, app)
	assert.NoError(t, err)
	assert.NotNil(t, res)

	assert.Equal(t, res.Result.(Nip47PayResponse).Preimage, "123preimage")

	// malformed invoice
	err = json.Unmarshal([]byte(nip47PayJsonNoInvoice), request)
	assert.NoError(t, err)

	payload, err = nip04.Encrypt(nip47PayJsonNoInvoice, ss)
	assert.NoError(t, err)
	reqEvent.Content = payload

	reqEvent.ID = "pay_invoice_with_malformed_invoice"
	requestEvent.NostrId = reqEvent.ID
	res, err = svc.HandlePayInvoiceEvent(ctx, request, requestEvent, app)
	assert.NoError(t, err)
	assert.NotNil(t, res)

	assert.Equal(t, NIP_47_ERROR_INTERNAL, res.Error.Code)

	// wrong method
	err = json.Unmarshal([]byte(nip47PayWrongMethodJson), request)
	assert.NoError(t, err)

	payload, err = nip04.Encrypt(nip47PayWrongMethodJson, ss)
	assert.NoError(t, err)
	reqEvent.Content = payload

	reqEvent.ID = "pay_invoice_with_wrong_request_method"
	requestEvent.NostrId = reqEvent.ID
	res, err = svc.HandlePayInvoiceEvent(ctx, request, requestEvent, app)
	assert.NoError(t, err)
	assert.NotNil(t, res)

	assert.Equal(t, NIP_47_ERROR_RESTRICTED, res.Error.Code)

	// budget overflow
	newMaxAmount := 100
	err = svc.db.Model(&AppPermission{}).Where("app_id = ?", app.ID).Update("max_amount", newMaxAmount).Error
	assert.NoError(t, err)

	err = json.Unmarshal([]byte(nip47PayJson), request)
	assert.NoError(t, err)

	payload, err = nip04.Encrypt(nip47PayJson, ss)
	assert.NoError(t, err)
	reqEvent.Content = payload

	reqEvent.ID = "pay_invoice_with_budget_overflow"
	requestEvent.NostrId = reqEvent.ID
	res, err = svc.HandlePayInvoiceEvent(ctx, request, requestEvent, app)
	assert.NoError(t, err)
	assert.NotNil(t, res)

	assert.Equal(t, NIP_47_ERROR_QUOTA_EXCEEDED, res.Error.Code)

	// budget expiry
	newExpiry := time.Now().Add(-24 * time.Hour)
	err = svc.db.Model(&AppPermission{}).Where("app_id = ?", app.ID).Update("max_amount", maxAmount).Update("expires_at", newExpiry).Error
	assert.NoError(t, err)

	reqEvent.ID = "pay_invoice_with_budget_expiry"
	requestEvent.NostrId = reqEvent.ID
	res, err = svc.HandlePayInvoiceEvent(ctx, request, requestEvent, app)
	assert.NoError(t, err)
	assert.NotNil(t, res)

	assert.Equal(t, NIP_47_ERROR_EXPIRED, res.Error.Code)

	// check again
	err = svc.db.Model(&AppPermission{}).Where("app_id = ?", app.ID).Update("expires_at", nil).Error
	assert.NoError(t, err)

	reqEvent.ID = "pay_invoice_after_change"
	requestEvent.NostrId = reqEvent.ID
	res, err = svc.HandlePayInvoiceEvent(ctx, request, requestEvent, app)
	assert.NoError(t, err)
	assert.NotNil(t, res)

	assert.Equal(t, res.Result.(Nip47PayResponse).Preimage, "123preimage")
}

func TestHandlePayKeysendEvent(t *testing.T) {
	ctx := context.TODO()
	defer os.Remove(testDB)
	mockLn, err := NewMockLn()
	assert.NoError(t, err)
	svc, err := createTestService(mockLn)
	assert.NoError(t, err)
	app, ss, err := createApp(svc)
	assert.NoError(t, err)

	request := &Nip47Request{}
	err = json.Unmarshal([]byte(nip47KeysendJson), request)
	assert.NoError(t, err)

	// without permission
	payload, err := nip04.Encrypt(nip47KeysendJson, ss)
	assert.NoError(t, err)
	reqEvent := &nostr.Event{
		Kind:    NIP_47_REQUEST_KIND,
		PubKey:  app.NostrPubkey,
		Content: payload,
	}
	requestEvent := &RequestEvent{
		Content: reqEvent.Content,
	}

	reqEvent.ID = "pay_keysend_without_permission"
	requestEvent.NostrId = reqEvent.ID
	res, err := svc.HandlePayKeysendEvent(ctx, request, requestEvent, app)
	assert.NoError(t, err)
	assert.NotNil(t, res)

	assert.Equal(t, NIP_47_ERROR_RESTRICTED, res.Error.Code)

	// with permission
	maxAmount := 1000
	budgetRenewal := "never"
	expiresAt := time.Now().Add(24 * time.Hour)
	// because we need the same permission for keysend although
	// it works even with NIP_47_PAY_KEYSEND_METHOD, see
	// https://github.com/getAlby/nostr-wallet-connect/issues/189
	appPermission := &AppPermission{
		AppId:         app.ID,
		App:           *app,
		RequestMethod: NIP_47_PAY_INVOICE_METHOD,
		MaxAmount:     maxAmount,
		BudgetRenewal: budgetRenewal,
		ExpiresAt:     expiresAt,
	}
	err = svc.db.Create(appPermission).Error
	assert.NoError(t, err)

	reqEvent.ID = "pay_keysend_with_permission"
	requestEvent.NostrId = reqEvent.ID
	res, err = svc.HandlePayKeysendEvent(ctx, request, requestEvent, app)
	assert.NoError(t, err)
	assert.NotNil(t, res)

	assert.Equal(t, res.Result.(Nip47PayResponse).Preimage, "12345preimage")

	// budget overflow
	newMaxAmount := 100
	err = svc.db.Model(&AppPermission{}).Where("app_id = ?", app.ID).Update("max_amount", newMaxAmount).Error
	assert.NoError(t, err)

	err = json.Unmarshal([]byte(nip47KeysendJson), request)
	assert.NoError(t, err)

	payload, err = nip04.Encrypt(nip47KeysendJson, ss)
	assert.NoError(t, err)
	reqEvent.Content = payload

	reqEvent.ID = "pay_keysend_with_budget_overflow"
	requestEvent.NostrId = reqEvent.ID
	res, err = svc.HandlePayKeysendEvent(ctx, request, requestEvent, app)
	assert.NoError(t, err)
	assert.NotNil(t, res)

	assert.Equal(t, NIP_47_ERROR_QUOTA_EXCEEDED, res.Error.Code)
}

func TestHandleLookupInvoiceEvent(t *testing.T) {
	ctx := context.TODO()
	defer os.Remove(testDB)
	mockLn, err := NewMockLn()
	assert.NoError(t, err)
	svc, err := createTestService(mockLn)
	assert.NoError(t, err)
	app, ss, err := createApp(svc)
	assert.NoError(t, err)

	request := &Nip47Request{}
	err = json.Unmarshal([]byte(nip47LookupInvoiceJson), request)
	assert.NoError(t, err)

	// without permission
	payload, err := nip04.Encrypt(nip47LookupInvoiceJson, ss)
	assert.NoError(t, err)
	reqEvent := &nostr.Event{
		Kind:    NIP_47_REQUEST_KIND,
		PubKey:  app.NostrPubkey,
		Content: payload,
	}
	requestEvent := &RequestEvent{
		Content: reqEvent.Content,
	}

	reqEvent.ID = "test_lookup_invoice_without_permission"
	requestEvent.NostrId = reqEvent.ID
	res, err := svc.HandleMakeInvoiceEvent(ctx, request, requestEvent, app)
	assert.NoError(t, err)
	assert.NotNil(t, res)

	assert.Equal(t, NIP_47_ERROR_RESTRICTED, res.Error.Code)

	// with permission
	expiresAt := time.Now().Add(24 * time.Hour)
	appPermission := &AppPermission{
		AppId:         app.ID,
		App:           *app,
		RequestMethod: NIP_47_LOOKUP_INVOICE_METHOD,
		ExpiresAt:     expiresAt,
	}
	err = svc.db.Create(appPermission).Error
	assert.NoError(t, err)

	reqEvent.ID = "test_lookup_invoice_with_permission"
	requestEvent.NostrId = reqEvent.ID
	res, err = svc.HandleLookupInvoiceEvent(ctx, request, requestEvent, app)
	assert.NoError(t, err)
	assert.NotNil(t, res)

	transaction := res.Result.(*Nip47LookupInvoiceResponse)
	assert.Equal(t, mockTransaction.Type, transaction.Type)
	assert.Equal(t, mockTransaction.Invoice, transaction.Invoice)
	assert.Equal(t, mockTransaction.Description, transaction.Description)
	assert.Equal(t, mockTransaction.DescriptionHash, transaction.DescriptionHash)
	assert.Equal(t, mockTransaction.Preimage, transaction.Preimage)
	assert.Equal(t, mockTransaction.PaymentHash, transaction.PaymentHash)
	assert.Equal(t, mockTransaction.Amount, transaction.Amount)
	assert.Equal(t, mockTransaction.FeesPaid, transaction.FeesPaid)
	assert.Equal(t, mockTransaction.SettledAt, transaction.SettledAt)
}

func TestHandleMakeInvoiceEvent(t *testing.T) {
	ctx := context.TODO()
	defer os.Remove(testDB)
	mockLn, err := NewMockLn()
	assert.NoError(t, err)
	svc, err := createTestService(mockLn)
	assert.NoError(t, err)
	app, ss, err := createApp(svc)
	assert.NoError(t, err)

	request := &Nip47Request{}
	err = json.Unmarshal([]byte(nip47MakeInvoiceJson), request)
	assert.NoError(t, err)

	// without permission
	payload, err := nip04.Encrypt(nip47MakeInvoiceJson, ss)
	assert.NoError(t, err)
	reqEvent := &nostr.Event{
		Kind:    NIP_47_REQUEST_KIND,
		PubKey:  app.NostrPubkey,
		Content: payload,
	}
	requestEvent := &RequestEvent{
		Content: reqEvent.Content,
	}

	reqEvent.ID = "test_make_invoice_without_permission"
	requestEvent.NostrId = reqEvent.ID
	res, err := svc.HandleMakeInvoiceEvent(ctx, request, requestEvent, app)
	assert.NoError(t, err)
	assert.NotNil(t, res)

	assert.Equal(t, NIP_47_ERROR_RESTRICTED, res.Error.Code)

	// with permission
	expiresAt := time.Now().Add(24 * time.Hour)
	appPermission := &AppPermission{
		AppId:         app.ID,
		App:           *app,
		RequestMethod: NIP_47_MAKE_INVOICE_METHOD,
		ExpiresAt:     expiresAt,
	}
	err = svc.db.Create(appPermission).Error
	assert.NoError(t, err)

	reqEvent.ID = "test_make_invoice_with_permission"
	requestEvent.NostrId = reqEvent.ID
	res, err = svc.HandleMakeInvoiceEvent(ctx, request, requestEvent, app)
	assert.NoError(t, err)
	assert.NotNil(t, res)

	assert.Equal(t, mockTransaction.Preimage, res.Result.(*Nip47MakeInvoiceResponse).Preimage)
}

func TestHandleListTransactionsEvent(t *testing.T) {
	ctx := context.TODO()
	defer os.Remove(testDB)
	mockLn, err := NewMockLn()
	assert.NoError(t, err)
	svc, err := createTestService(mockLn)
	assert.NoError(t, err)
	app, ss, err := createApp(svc)
	assert.NoError(t, err)

	request := &Nip47Request{}
	err = json.Unmarshal([]byte(nip47ListTransactionsJson), request)
	assert.NoError(t, err)

	// without permission
	payload, err := nip04.Encrypt(nip47ListTransactionsJson, ss)
	assert.NoError(t, err)
	reqEvent := &nostr.Event{
		Kind:    NIP_47_REQUEST_KIND,
		PubKey:  app.NostrPubkey,
		Content: payload,
	}
	requestEvent := &RequestEvent{
		Content: reqEvent.Content,
	}

	reqEvent.ID = "test_list_transactions_without_permission"
	requestEvent.NostrId = reqEvent.ID
	res, err := svc.HandleListTransactionsEvent(ctx, request, requestEvent, app)
	assert.NoError(t, err)
	assert.NotNil(t, res)

	assert.Equal(t, NIP_47_ERROR_RESTRICTED, res.Error.Code)

	// with permission
	expiresAt := time.Now().Add(24 * time.Hour)
	appPermission := &AppPermission{
		AppId:         app.ID,
		App:           *app,
		RequestMethod: NIP_47_LIST_TRANSACTIONS_METHOD,
		ExpiresAt:     expiresAt,
	}
	err = svc.db.Create(appPermission).Error
	assert.NoError(t, err)

	reqEvent.ID = "test_list_transactions_with_permission"
	requestEvent.NostrId = reqEvent.ID
	res, err = svc.HandleListTransactionsEvent(ctx, request, requestEvent, app)
	assert.NoError(t, err)
	assert.NotNil(t, res)

	assert.Equal(t, 2, len(res.Result.(*Nip47ListTransactionsResponse).Transactions))
	transaction := res.Result.(*Nip47ListTransactionsResponse).Transactions[0]
	assert.Equal(t, mockTransactions[0].Type, transaction.Type)
	assert.Equal(t, mockTransactions[0].Invoice, transaction.Invoice)
	assert.Equal(t, mockTransactions[0].Description, transaction.Description)
	assert.Equal(t, mockTransactions[0].DescriptionHash, transaction.DescriptionHash)
	assert.Equal(t, mockTransactions[0].Preimage, transaction.Preimage)
	assert.Equal(t, mockTransactions[0].PaymentHash, transaction.PaymentHash)
	assert.Equal(t, mockTransactions[0].Amount, transaction.Amount)
	assert.Equal(t, mockTransactions[0].FeesPaid, transaction.FeesPaid)
	assert.Equal(t, mockTransactions[0].SettledAt, transaction.SettledAt)
}

func TestHandleGetInfoEvent(t *testing.T) {
	ctx := context.TODO()
	defer os.Remove(testDB)
	mockLn, err := NewMockLn()
	assert.NoError(t, err)
	svc, err := createTestService(mockLn)
	assert.NoError(t, err)
	app, ss, err := createApp(svc)
	assert.NoError(t, err)

	request := &Nip47Request{}
	err = json.Unmarshal([]byte(nip47GetInfoJson), request)
	assert.NoError(t, err)

	// without permission
	payload, err := nip04.Encrypt(nip47GetInfoJson, ss)
	assert.NoError(t, err)
	reqEvent := &nostr.Event{
		Kind:    NIP_47_REQUEST_KIND,
		PubKey:  app.NostrPubkey,
		Content: payload,
	}
	requestEvent := &RequestEvent{
		Content: reqEvent.Content,
	}

	reqEvent.ID = "test_get_info_without_permission"
	requestEvent.NostrId = reqEvent.ID
	res, err := svc.HandleGetInfoEvent(ctx, request, requestEvent, app)
	assert.NoError(t, err)
	assert.NotNil(t, res)

	assert.Equal(t, NIP_47_ERROR_RESTRICTED, res.Error.Code)

	expiresAt := time.Now().Add(24 * time.Hour)
	appPermission := &AppPermission{
		AppId:         app.ID,
		App:           *app,
		RequestMethod: NIP_47_GET_INFO_METHOD,
		ExpiresAt:     expiresAt,
	}
	err = svc.db.Create(appPermission).Error
	assert.NoError(t, err)

	reqEvent.ID = "test_get_info_with_permission"
	requestEvent.NostrId = reqEvent.ID
	res, err = svc.HandleGetInfoEvent(ctx, request, requestEvent, app)
	assert.NoError(t, err)
	assert.NotNil(t, res)

	assert.Equal(t, mockNodeInfo.Alias, res.Result.(*Nip47GetInfoResponse).Alias)
	assert.Equal(t, mockNodeInfo.Color, res.Result.(*Nip47GetInfoResponse).Color)
	assert.Equal(t, mockNodeInfo.Pubkey, res.Result.(*Nip47GetInfoResponse).Pubkey)
	assert.Equal(t, mockNodeInfo.Network, res.Result.(*Nip47GetInfoResponse).Network)
	assert.Equal(t, mockNodeInfo.BlockHeight, res.Result.(*Nip47GetInfoResponse).BlockHeight)
	assert.Equal(t, mockNodeInfo.BlockHash, res.Result.(*Nip47GetInfoResponse).BlockHash)
	assert.Equal(t, []string{"get_info"}, res.Result.(*Nip47GetInfoResponse).Methods)
}

func createTestService(ln *MockLn) (svc *Service, err error) {
	gormDb, err := gorm.Open(sqlite.Open(testDB), &gorm.Config{})
	if err != nil {
		return nil, err
	}

	logger := logrus.New()
	logger.SetFormatter(&logrus.JSONFormatter{})
	logger.SetOutput(os.Stdout)
	logger.SetLevel(logrus.InfoLevel)

	err = migrations.Migrate(gormDb, &config.AppConfig{
		Workdir: ".test",
	}, logger)
	if err != nil {
		return nil, err
	}
	sk := nostr.GeneratePrivateKey()
	pk, err := nostr.GetPublicKey(sk)
	if err != nil {
		return nil, err
	}

	return &Service{
		cfg: &Config{
			db:             gormDb,
			NostrSecretKey: sk,
			NostrPublicKey: pk,
		},
		db:       gormDb,
		lnClient: ln,
		Logger:   logger,
	}, nil
}

func createApp(svc *Service) (app *App, ss []byte, err error) {
	senderPrivkey := nostr.GeneratePrivateKey()
	senderPubkey, err := nostr.GetPublicKey(senderPrivkey)
	if err != nil {
		return nil, nil, err
	}

	ss, err = nip04.ComputeSharedSecret(svc.cfg.NostrPublicKey, senderPrivkey)
	if err != nil {
		return nil, nil, err
	}

	app = &App{Name: "test", NostrPubkey: senderPubkey}
	err = svc.db.Create(app).Error
	if err != nil {
		return nil, nil, err
	}

	return app, ss, nil
}

type MockLn struct {
}

func NewMockLn() (*MockLn, error) {
	return &MockLn{}, nil
}

func (mln *MockLn) SendPaymentSync(ctx context.Context, payReq string) (preimage string, err error) {
	return "123preimage", nil
}

func (mln *MockLn) SendKeysend(ctx context.Context, amount int64, destination, preimage string, custom_records []lnclient.TLVRecord) (preImage string, err error) {
	return "12345preimage", nil
}

func (mln *MockLn) GetBalance(ctx context.Context) (balance int64, err error) {
	return 21000, nil
}

func (mln *MockLn) GetInfo(ctx context.Context) (info *lnclient.NodeInfo, err error) {
	return &mockNodeInfo, nil
}

func (mln *MockLn) MakeInvoice(ctx context.Context, amount int64, description string, descriptionHash string, expiry int64) (transaction *Nip47Transaction, err error) {
	return mockTransaction, nil
}

func (mln *MockLn) LookupInvoice(ctx context.Context, paymentHash string) (transaction *Nip47Transaction, err error) {
	return mockTransaction, nil
}

func (mln *MockLn) ListTransactions(ctx context.Context, from, until, limit, offset uint64, unpaid bool, invoiceType string) (invoices []Nip47Transaction, err error) {
	return mockTransactions, nil
}
func (mln *MockLn) Shutdown() error {
	return nil
}

func (mln *MockLn) ListChannels(ctx context.Context) (channels []lnclient.Channel, err error) {
	return []lnclient.Channel{}, nil
}
func (mln *MockLn) GetNodeConnectionInfo(ctx context.Context) (nodeConnectionInfo *lnclient.NodeConnectionInfo, err error) {
	return nil, nil
}
func (mln *MockLn) ConnectPeer(ctx context.Context, connectPeerRequest *lnclient.ConnectPeerRequest) error {
	return nil
}
func (mln *MockLn) OpenChannel(ctx context.Context, openChannelRequest *lnclient.OpenChannelRequest) (*lnclient.OpenChannelResponse, error) {
	return nil, nil
}
func (mln *MockLn) CloseChannel(ctx context.Context, closeChannelRequest *lnclient.CloseChannelRequest) (*lnclient.CloseChannelResponse, error) {
	return nil, nil
}
func (mln *MockLn) GetNewOnchainAddress(ctx context.Context) (string, error) {
	return "", nil
}
<<<<<<< HEAD
func (mln *MockLn) GetOnchainBalance(ctx context.Context) (int64, error) {
	return 0, nil
}
func (mln *MockLn) SendPaymentProbes(ctx context.Context, invoice string) error {
	return nil
}
func (mln *MockLn) SendSpontaneousPaymentProbes(ctx context.Context, amount_msat uint64, node_id string) error {
	return nil
}
func (mln *MockLn) ListPeers(ctx context.Context) ([]lnclient.PeerDetails, error) {
	return nil, nil
=======
func (mln *MockLn) GetOnchainBalance(ctx context.Context) (*lnclient.OnchainBalanceResponse, error) {
	return nil, nil
}
func (mln *MockLn) RedeemOnchainFunds(ctx context.Context, toAddress string) (txId string, err error) {
	return "", nil
}
func (mln *MockLn) ResetRouter(ctx context.Context) error {
	return nil
>>>>>>> db5c6d27
}<|MERGE_RESOLUTION|>--- conflicted
+++ resolved
@@ -7,21 +7,15 @@
 	"testing"
 	"time"
 
-<<<<<<< HEAD
-=======
 	"github.com/getAlby/nostr-wallet-connect/migrations"
 	"github.com/getAlby/nostr-wallet-connect/models/config"
 	"github.com/getAlby/nostr-wallet-connect/models/lnclient"
->>>>>>> db5c6d27
 	"github.com/glebarez/sqlite"
 	"github.com/nbd-wtf/go-nostr"
 	"github.com/nbd-wtf/go-nostr/nip04"
 	"github.com/sirupsen/logrus"
 	"github.com/stretchr/testify/assert"
 	"gorm.io/gorm"
-
-	"github.com/getAlby/nostr-wallet-connect/migrations"
-	"github.com/getAlby/nostr-wallet-connect/models/lnclient"
 )
 
 const testDB = "test.db"
@@ -1292,9 +1286,14 @@
 func (mln *MockLn) GetNewOnchainAddress(ctx context.Context) (string, error) {
 	return "", nil
 }
-<<<<<<< HEAD
-func (mln *MockLn) GetOnchainBalance(ctx context.Context) (int64, error) {
-	return 0, nil
+func (mln *MockLn) GetOnchainBalance(ctx context.Context) (*lnclient.OnchainBalanceResponse, error) {
+	return nil, nil
+}
+func (mln *MockLn) RedeemOnchainFunds(ctx context.Context, toAddress string) (txId string, err error) {
+	return "", nil
+}
+func (mln *MockLn) ResetRouter(ctx context.Context) error {
+	return nil
 }
 func (mln *MockLn) SendPaymentProbes(ctx context.Context, invoice string) error {
 	return nil
@@ -1304,14 +1303,4 @@
 }
 func (mln *MockLn) ListPeers(ctx context.Context) ([]lnclient.PeerDetails, error) {
 	return nil, nil
-=======
-func (mln *MockLn) GetOnchainBalance(ctx context.Context) (*lnclient.OnchainBalanceResponse, error) {
-	return nil, nil
-}
-func (mln *MockLn) RedeemOnchainFunds(ctx context.Context, toAddress string) (txId string, err error) {
-	return "", nil
-}
-func (mln *MockLn) ResetRouter(ctx context.Context) error {
-	return nil
->>>>>>> db5c6d27
 }