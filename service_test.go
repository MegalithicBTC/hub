package main

import (
	"context"
	"encoding/json"
	"os"
	"testing"
	"time"

	"github.com/glebarez/sqlite"
	"github.com/nbd-wtf/go-nostr"
	"github.com/nbd-wtf/go-nostr/nip04"
	"github.com/sirupsen/logrus"
	"github.com/stretchr/testify/assert"
	"gorm.io/gorm"
)

const testDB = "test.db"

const nip47GetBalanceJson = `
{
	"method": "get_balance"
}
`

const nip47GetInfoJson = `
{
	"method": "get_info"
}
`

const nip47MakeInvoiceJson = `
{
	"method": "make_invoice",
	"params": {
		"amount": 1000,
		"description": "[[\"text/identifier\",\"hello@getalby.com\"],[\"text/plain\",\"Sats for Alby\"]]",
		"expiry": 3600
	}
}
`
const nip47LookupInvoiceJson = `
{
	"method": "lookup_invoice",
	"params": {
		"payment_hash": "4ad9cd27989b514d868e755178378019903a8d78767e3fceb211af9dd00e7a94"
	}
}
`
<<<<<<< HEAD
const nip47ListTransactionsJson = `
{
	"method": "list_transactions",
	"params": {
		"from": 1693876973,
		"until": 1694876973,
		"limit": 10,
		"offset": 0,
		"type": "incoming"
=======
const nip47KeysendJson = `
{
	"method": "pay_keysend",
	"params": {
		"amount": 100,
		"pubkey": "123pubkey",
		"tlv_records": [{
			"type": 5482373484,
			"value": "fajsn341414fq"
		}]
>>>>>>> f1824b19
	}
}
`
const nip47PayJson = `
{
	"method": "pay_invoice",
	"params": {
		"invoice": "lntb1230n1pjypux0pp5xgxzcks5jtx06k784f9dndjh664wc08ucrganpqn52d0ftrh9n8sdqyw3jscqzpgxqyz5vqsp5rkx7cq252p3frx8ytjpzc55rkgyx2mfkzzraa272dqvr2j6leurs9qyyssqhutxa24r5hqxstchz5fxlslawprqjnarjujp5sm3xj7ex73s32sn54fthv2aqlhp76qmvrlvxppx9skd3r5ut5xutgrup8zuc6ay73gqmra29m"
	}
}
`
const nip47PayWrongMethodJson = `
{
	"method": "get_balance",
	"params": {
		"invoice": "lntb1230n1pjypux0pp5xgxzcks5jtx06k784f9dndjh664wc08ucrganpqn52d0ftrh9n8sdqyw3jscqzpgxqyz5vqsp5rkx7cq252p3frx8ytjpzc55rkgyx2mfkzzraa272dqvr2j6leurs9qyyssqhutxa24r5hqxstchz5fxlslawprqjnarjujp5sm3xj7ex73s32sn54fthv2aqlhp76qmvrlvxppx9skd3r5ut5xutgrup8zuc6ay73gqmra29m"
	}
}
`
const nip47PayJsonNoInvoice = `
{
	"method": "pay_invoice",
	"params": {
		"something": "else"
	}
}
`

const mockInvoice = "lnbc10n1pjdy9aepp5ftvu6fucndg5mp5ww4ghsduqrxgr4rtcwelrln4jzxhem5qw022qhp50kncf9zk35xg4lxewt4974ry6mudygsztsz8qn3ar8pn3mtpe50scqzzsxqyz5vqsp5zyzp3dyn98g7sjlgy4nvujq3rh9xxsagytcyx050mf3rtrx3sn4s9qyyssq7af24ljqf5uzgnz4ualxhvffryh3kpkvvj76ah9yrgdvu494lmfrdf36h5wuhshzemkvrtg2zu70uk0fd9fcmxgl3j9748dvvx9ey9gqpr4jjd"
const mockPaymentHash = "4ad9cd27989b514d868e755178378019903a8d78767e3fceb211af9dd00e7a94" // for the above invoice
var mockNodeInfo = NodeInfo{
	Alias:       "bob",
	Color:       "#3399FF",
	Pubkey:      "123pubkey",
	Network:     "testnet",
	BlockHeight: 12,
	BlockHash:   "123blockhash",
}

var mockInvoices = []Invoice{
	{
		Type:            "incoming",
		Invoice:         mockInvoice,
		Description:     "mock invoice 1",
		DescriptionHash: "hash1",
		Preimage:        "preimage1",
		PaymentHash:     "payment_hash_1",
		Amount:          1000,
		FeesPaid:        50,
		SettledAt:       time.Unix(1693876963, 0),
		Metadata: map[string]interface{}{
			"key1": "value1",
			"key2": 42,
		},
	},
	{
		Type:            "incoming",
		Invoice:         mockInvoice,
		Description:     "mock invoice 2",
		DescriptionHash: "hash2",
		Preimage:        "preimage2",
		PaymentHash:     "payment_hash_2",
		Amount:          2000,
		FeesPaid:        75,
		SettledAt:       time.Unix(1693876965, 0),
	},
}

// TODO: split up into individual tests
func TestHandleEvent(t *testing.T) {
	ctx := context.TODO()
	svc, _ := createTestService(t)
	defer os.Remove(testDB)
	//test not yet receivedEOS
	res, err := svc.HandleEvent(ctx, &nostr.Event{
		Kind: NIP_47_REQUEST_KIND,
	})
	assert.Nil(t, res)
	assert.Nil(t, err)
	//now signal that we are ready to receive events
	svc.ReceivedEOS = true

	senderPrivkey := nostr.GeneratePrivateKey()
	senderPubkey, err := nostr.GetPublicKey(senderPrivkey)
	assert.NoError(t, err)
	//test lnbc.. payload without having an app registered
	ss, err := nip04.ComputeSharedSecret(svc.cfg.IdentityPubkey, senderPrivkey)
	assert.NoError(t, err)
	payload, err := nip04.Encrypt(nip47PayJson, ss)
	assert.NoError(t, err)
	res, err = svc.HandleEvent(ctx, &nostr.Event{
		ID:      "test_event_1",
		Kind:    NIP_47_REQUEST_KIND,
		PubKey:  senderPubkey,
		Content: payload,
	})
	assert.NoError(t, err)
	assert.NotNil(t, res)
	received := &Nip47Response{}
	decrypted, err := nip04.Decrypt(res.Content, ss)
	assert.NoError(t, err)
	err = json.Unmarshal([]byte(decrypted), received)
	assert.NoError(t, err)
	assert.Equal(t, received.Error.Code, NIP_47_ERROR_UNAUTHORIZED)
	assert.NotNil(t, res)
	//create user
	user := &User{ID: 0, AlbyIdentifier: "dummy"}
	err = svc.db.Create(user).Error
	assert.NoError(t, err)
	//register app
	app := App{Name: "test", NostrPubkey: senderPubkey}
	err = svc.db.Model(&user).Association("Apps").Append(&app)
	assert.NoError(t, err)
	//test old payload
	res, err = svc.HandleEvent(ctx, &nostr.Event{
		ID:      "test_event_2",
		Kind:    NIP_47_REQUEST_KIND,
		PubKey:  senderPubkey,
		Content: payload,
	})
	assert.NoError(t, err)
	assert.NotNil(t, res)
	//test new payload
	newPayload, err := nip04.Encrypt(nip47PayJson, ss)
	assert.NoError(t, err)
	res, err = svc.HandleEvent(ctx, &nostr.Event{
		ID:      "test_event_3",
		Kind:    NIP_47_REQUEST_KIND,
		PubKey:  senderPubkey,
		Content: newPayload,
	})
	assert.NoError(t, err)
	assert.NotNil(t, res)
	decrypted, err = nip04.Decrypt(res.Content, ss)
	assert.NoError(t, err)
	received = &Nip47Response{
		Result: &Nip47PayResponse{},
	}
	err = json.Unmarshal([]byte(decrypted), received)
	assert.NoError(t, err)
	assert.Equal(t, received.Result.(*Nip47PayResponse).Preimage, "123preimage")
	malformedPayload, err := nip04.Encrypt(nip47PayJsonNoInvoice, ss)
	assert.NoError(t, err)
	res, err = svc.HandleEvent(ctx, &nostr.Event{
		ID:      "test_event_4",
		Kind:    NIP_47_REQUEST_KIND,
		PubKey:  senderPubkey,
		Content: malformedPayload,
	})

	decrypted, err = nip04.Decrypt(res.Content, ss)
	assert.NoError(t, err)
	receivedError := &Nip47Response{
		Result: &Nip47Error{},
	}
	err = json.Unmarshal([]byte(decrypted), receivedError)
	assert.NoError(t, err)
	assert.Equal(t, NIP_47_ERROR_INTERNAL, receivedError.Error.Code)

	//test wrong method
	wrongMethodPayload, err := nip04.Encrypt(nip47PayWrongMethodJson, ss)
	assert.NoError(t, err)
	res, err = svc.HandleEvent(ctx, &nostr.Event{
		ID:      "test_event_5",
		Kind:    NIP_47_REQUEST_KIND,
		PubKey:  senderPubkey,
		Content: wrongMethodPayload,
	})
	assert.NoError(t, err)
	//add app permissions
	maxAmount := 1000
	budgetRenewal := "never"
	expiresAt := time.Now().Add(24 * time.Hour)
	appPermission := &AppPermission{
		AppId:         app.ID,
		App:           app,
		RequestMethod: NIP_47_PAY_INVOICE_METHOD,
		MaxAmount:     maxAmount,
		BudgetRenewal: budgetRenewal,
		ExpiresAt:     expiresAt,
	}
	err = svc.db.Create(appPermission).Error
	assert.NoError(t, err)
	// permissions: no limitations
	res, err = svc.HandleEvent(ctx, &nostr.Event{
		ID:      "test_event_6",
		Kind:    NIP_47_REQUEST_KIND,
		PubKey:  senderPubkey,
		Content: newPayload,
	})
	assert.NoError(t, err)
	assert.NotNil(t, res)
	decrypted, err = nip04.Decrypt(res.Content, ss)
	assert.NoError(t, err)
	received = &Nip47Response{
		Result: &Nip47PayResponse{},
	}
	err = json.Unmarshal([]byte(decrypted), received)
	assert.NoError(t, err)
	assert.Equal(t, "123preimage", received.Result.(*Nip47PayResponse).Preimage)
	// permissions: budget overflow
	newMaxAmount := 100
	err = svc.db.Model(&AppPermission{}).Where("app_id = ?", app.ID).Update("max_amount", newMaxAmount).Error

	res, err = svc.HandleEvent(ctx, &nostr.Event{
		ID:      "test_event_7",
		Kind:    NIP_47_REQUEST_KIND,
		PubKey:  senderPubkey,
		Content: newPayload,
	})
	assert.NoError(t, err)
	assert.NotNil(t, res)

	decrypted, err = nip04.Decrypt(res.Content, ss)
	assert.NoError(t, err)
	received = &Nip47Response{}
	err = json.Unmarshal([]byte(decrypted), received)
	assert.NoError(t, err)
	assert.Equal(t, NIP_47_ERROR_QUOTA_EXCEEDED, received.Error.Code)
	assert.NotNil(t, res)
	// permissions: expired app
	newExpiry := time.Now().Add(-24 * time.Hour)
	err = svc.db.Model(&AppPermission{}).Where("app_id = ?", app.ID).Update("expires_at", newExpiry).Error

	res, err = svc.HandleEvent(ctx, &nostr.Event{
		ID:      "test_event_8",
		Kind:    NIP_47_REQUEST_KIND,
		PubKey:  senderPubkey,
		Content: newPayload,
	})
	assert.NoError(t, err)
	assert.NotNil(t, res)

	decrypted, err = nip04.Decrypt(res.Content, ss)
	assert.NoError(t, err)
	received = &Nip47Response{}
	err = json.Unmarshal([]byte(decrypted), received)
	assert.NoError(t, err)
	assert.Equal(t, NIP_47_ERROR_EXPIRED, received.Error.Code)
	assert.NotNil(t, res)

	// remove expiry
	err = svc.db.Model(&AppPermission{}).Where("app_id = ?", app.ID).Update("expires_at", nil).Error
	// permissions: no request method
	err = svc.db.Model(&AppPermission{}).Where("app_id = ?", app.ID).Update("request_method", nil).Error

	res, err = svc.HandleEvent(ctx, &nostr.Event{
		ID:      "test_event_9",
		Kind:    NIP_47_REQUEST_KIND,
		PubKey:  senderPubkey,
		Content: newPayload,
	})
	assert.NoError(t, err)
	assert.NotNil(t, res)

	decrypted, err = nip04.Decrypt(res.Content, ss)
	assert.NoError(t, err)
	received = &Nip47Response{}
	err = json.Unmarshal([]byte(decrypted), received)
	assert.NoError(t, err)
	assert.Equal(t, NIP_47_ERROR_RESTRICTED, received.Error.Code)
	assert.NotNil(t, res)

	// pay_keysend: without permission
	newPayload, err = nip04.Encrypt(nip47KeysendJson, ss)
	assert.NoError(t, err)
	res, err = svc.HandleEvent(ctx, &nostr.Event{
		ID:      "test_pay_keysend_event_1",
		Kind:    NIP_47_REQUEST_KIND,
		PubKey:  senderPubkey,
		Content: newPayload,
	})
	assert.NoError(t, err)
	assert.NotNil(t, res)
	decrypted, err = nip04.Decrypt(res.Content, ss)
	assert.NoError(t, err)
	received = &Nip47Response{}
	err = json.Unmarshal([]byte(decrypted), received)
	assert.NoError(t, err)
	assert.Equal(t, NIP_47_ERROR_RESTRICTED, received.Error.Code)
	assert.NotNil(t, res)
	// pay_keysend: with permission
	// update the existing permission to pay_invoice so we can have the budget info and increase max amount
	newMaxAmount = 1000
	err = svc.db.Model(&AppPermission{}).Where("app_id = ?", app.ID).Update("request_method", NIP_47_PAY_INVOICE_METHOD).Update("max_amount", newMaxAmount).Error
	assert.NoError(t, err)
	err = svc.db.Create(appPermission).Error
	res, err = svc.HandleEvent(ctx, &nostr.Event{
		ID:      "test_pay_keysend_event_2",
		Kind:    NIP_47_REQUEST_KIND,
		PubKey:  senderPubkey,
		Content: newPayload,
	})
	assert.NoError(t, err)
	assert.NotNil(t, res)
	decrypted, err = nip04.Decrypt(res.Content, ss)
	assert.NoError(t, err)
	received = &Nip47Response{
		Result: &Nip47PayResponse{},
	}
	err = json.Unmarshal([]byte(decrypted), received)
	assert.NoError(t, err)
	assert.Equal(t, "123preimage", received.Result.(*Nip47PayResponse).Preimage)

	// keysend: budget overflow
	newMaxAmount = 100
	// we change the budget info in pay_invoice permission
	err = svc.db.Model(&AppPermission{}).Where("request_method = ?", NIP_47_PAY_INVOICE_METHOD).Update("max_amount", newMaxAmount).Error
	res, err = svc.HandleEvent(ctx, &nostr.Event{
		ID:      "test_pay_keysend_event_3",
		Kind:    NIP_47_REQUEST_KIND,
		PubKey:  senderPubkey,
		Content: newPayload,
	})
	assert.NoError(t, err)
	assert.NotNil(t, res)
	decrypted, err = nip04.Decrypt(res.Content, ss)
	assert.NoError(t, err)
	received = &Nip47Response{
		Result: &Nip47PayResponse{},
	}
	err = json.Unmarshal([]byte(decrypted), received)
	assert.NoError(t, err)
	assert.Equal(t, NIP_47_ERROR_QUOTA_EXCEEDED, received.Error.Code)
	assert.NotNil(t, res)

	// get_balance: without permission
	newPayload, err = nip04.Encrypt(nip47GetBalanceJson, ss)
	assert.NoError(t, err)
	res, err = svc.HandleEvent(ctx, &nostr.Event{
		ID:      "test_event_10",
		Kind:    NIP_47_REQUEST_KIND,
		PubKey:  senderPubkey,
		Content: newPayload,
	})
	assert.NoError(t, err)
	assert.NotNil(t, res)
	decrypted, err = nip04.Decrypt(res.Content, ss)
	assert.NoError(t, err)
	received = &Nip47Response{}
	err = json.Unmarshal([]byte(decrypted), received)
	assert.NoError(t, err)
	assert.Equal(t, NIP_47_ERROR_RESTRICTED, received.Error.Code)
	assert.NotNil(t, res)
	// get_balance: with permission
	// the pay_invoice permmission already exists with the budget info
	// create a second permission to fetch the balance and budget info
	appPermission = &AppPermission{
		AppId:         app.ID,
		App:           app,
		RequestMethod: NIP_47_GET_BALANCE_METHOD,
		ExpiresAt:     expiresAt,
	}
	err = svc.db.Create(appPermission).Error
	res, err = svc.HandleEvent(ctx, &nostr.Event{
		ID:      "test_event_11",
		Kind:    NIP_47_REQUEST_KIND,
		PubKey:  senderPubkey,
		Content: newPayload,
	})
	assert.NoError(t, err)
	assert.NotNil(t, res)
	decrypted, err = nip04.Decrypt(res.Content, ss)
	assert.NoError(t, err)
	received = &Nip47Response{
		Result: &Nip47BalanceResponse{},
	}
	err = json.Unmarshal([]byte(decrypted), received)
	assert.NoError(t, err)
	assert.Equal(t, int64(21000), received.Result.(*Nip47BalanceResponse).Balance)
	assert.Equal(t, 100000, received.Result.(*Nip47BalanceResponse).MaxAmount)
	assert.Equal(t, "never", received.Result.(*Nip47BalanceResponse).BudgetRenewal)

	// make_invoice: without permission
	newPayload, err = nip04.Encrypt(nip47MakeInvoiceJson, ss)
	assert.NoError(t, err)
	res, err = svc.HandleEvent(ctx, &nostr.Event{
		ID:      "test_event_12",
		Kind:    NIP_47_REQUEST_KIND,
		PubKey:  senderPubkey,
		Content: newPayload,
	})
	assert.NoError(t, err)
	assert.NotNil(t, res)
	decrypted, err = nip04.Decrypt(res.Content, ss)
	assert.NoError(t, err)
	received = &Nip47Response{}
	err = json.Unmarshal([]byte(decrypted), received)
	assert.NoError(t, err)
	assert.Equal(t, NIP_47_ERROR_RESTRICTED, received.Error.Code)
	assert.NotNil(t, res)

	// make_invoice: with permission
	err = svc.db.Model(&AppPermission{}).Where("app_id = ?", app.ID).Update("request_method", NIP_47_MAKE_INVOICE_METHOD).Error
	res, err = svc.HandleEvent(ctx, &nostr.Event{
		ID:      "test_event_13",
		Kind:    NIP_47_REQUEST_KIND,
		PubKey:  senderPubkey,
		Content: newPayload,
	})
	assert.NoError(t, err)
	assert.NotNil(t, res)
	decrypted, err = nip04.Decrypt(res.Content, ss)
	assert.NoError(t, err)
	received = &Nip47Response{
		Result: &Nip47MakeInvoiceResponse{},
	}
	err = json.Unmarshal([]byte(decrypted), received)
	assert.NoError(t, err)
	assert.Equal(t, mockInvoice, received.Result.(*Nip47MakeInvoiceResponse).Invoice)
	assert.Equal(t, mockPaymentHash, received.Result.(*Nip47MakeInvoiceResponse).PaymentHash)

	// lookup_invoice: without permission
	newPayload, err = nip04.Encrypt(nip47LookupInvoiceJson, ss)
	assert.NoError(t, err)
	res, err = svc.HandleEvent(ctx, &nostr.Event{
		ID:      "test_event_14",
		Kind:    NIP_47_REQUEST_KIND,
		PubKey:  senderPubkey,
		Content: newPayload,
	})
	assert.NoError(t, err)
	assert.NotNil(t, res)
	decrypted, err = nip04.Decrypt(res.Content, ss)
	assert.NoError(t, err)
	received = &Nip47Response{}
	err = json.Unmarshal([]byte(decrypted), received)
	assert.NoError(t, err)
	assert.Equal(t, NIP_47_ERROR_RESTRICTED, received.Error.Code)
	assert.NotNil(t, res)

	// lookup_invoice: with permission
	err = svc.db.Model(&AppPermission{}).Where("app_id = ?", app.ID).Update("request_method", NIP_47_LOOKUP_INVOICE_METHOD).Error
	assert.NoError(t, err)
	res, err = svc.HandleEvent(ctx, &nostr.Event{
		ID:      "test_event_15",
		Kind:    NIP_47_REQUEST_KIND,
		PubKey:  senderPubkey,
		Content: newPayload,
	})
	assert.NoError(t, err)
	assert.NotNil(t, res)
	decrypted, err = nip04.Decrypt(res.Content, ss)
	assert.NoError(t, err)
	received = &Nip47Response{
		Result: &Nip47LookupInvoiceResponse{},
	}
	err = json.Unmarshal([]byte(decrypted), received)
	assert.NoError(t, err)
	assert.Equal(t, mockInvoice, received.Result.(*Nip47LookupInvoiceResponse).Invoice)
	assert.Equal(t, false, received.Result.(*Nip47LookupInvoiceResponse).Paid)

<<<<<<< HEAD
	// list_transactions: without permission
	newPayload, err = nip04.Encrypt(nip47ListTransactionsJson, ss)
	assert.NoError(t, err)
	res, err = svc.HandleEvent(ctx, &nostr.Event{
		ID:      "test_list_transactions_event_1",
		Kind:    NIP_47_REQUEST_KIND,
		PubKey:  senderPubkey,
		Content: newPayload,
	})
	assert.NoError(t, err)
	assert.NotNil(t, res)
	decrypted, err = nip04.Decrypt(res.Content, ss)
	assert.NoError(t, err)
	received = &Nip47Response{}
	err = json.Unmarshal([]byte(decrypted), received)
	assert.NoError(t, err)
	assert.Equal(t, NIP_47_ERROR_RESTRICTED, received.Error.Code)
	assert.NotNil(t, res)

	// list_transactions: with permission
	err = svc.db.Model(&AppPermission{}).Where("app_id = ?", app.ID).Update("request_method", NIP_47_LIST_TRANSACTIONS_METHOD).Error
	assert.NoError(t, err)
	res, err = svc.HandleEvent(ctx, &nostr.Event{
		ID:      "test_list_transactions_event_2",
		Kind:    NIP_47_REQUEST_KIND,
		PubKey:  senderPubkey,
		Content: newPayload,
	})
	assert.NoError(t, err)
	assert.NotNil(t, res)
	decrypted, err = nip04.Decrypt(res.Content, ss)
	assert.NoError(t, err)
	received = &Nip47Response{
		Result: &Nip47ListTransactionsResponse{},
	}
	err = json.Unmarshal([]byte(decrypted), received)
	assert.NoError(t, err)
	assert.Equal(t, 2, len(received.Result.(*Nip47ListTransactionsResponse).Transactions))
	transaction := received.Result.(*Nip47ListTransactionsResponse).Transactions[0]
	assert.Equal(t, mockInvoices[0].Type, transaction.Type)
	assert.Equal(t, mockInvoices[0].Invoice, transaction.Invoice)
	assert.Equal(t, mockInvoices[0].Description, transaction.Description)
	assert.Equal(t, mockInvoices[0].DescriptionHash, transaction.DescriptionHash)
	assert.Equal(t, mockInvoices[0].Preimage, transaction.Preimage)
	assert.Equal(t, mockInvoices[0].PaymentHash, transaction.PaymentHash)
	assert.Equal(t, mockInvoices[0].Amount, transaction.Amount)
	assert.Equal(t, mockInvoices[0].FeesPaid, transaction.FeesPaid)
	assert.Equal(t, mockInvoices[0].SettledAt.Unix(), transaction.SettledAt.Unix())
	// get info: without permission
=======
	// get_info: without permission
>>>>>>> f1824b19
	newPayload, err = nip04.Encrypt(nip47GetInfoJson, ss)
	assert.NoError(t, err)
	res, err = svc.HandleEvent(ctx, &nostr.Event{
		ID:      "test_event_16",
		Kind:    NIP_47_REQUEST_KIND,
		PubKey:  senderPubkey,
		Content: newPayload,
	})
	assert.NoError(t, err)
	assert.NotNil(t, res)
	decrypted, err = nip04.Decrypt(res.Content, ss)
	assert.NoError(t, err)
	received = &Nip47Response{}
	err = json.Unmarshal([]byte(decrypted), received)
	assert.NoError(t, err)
	assert.Equal(t, NIP_47_ERROR_RESTRICTED, received.Error.Code)
	assert.NotNil(t, res)

	// delete all permissions
	svc.db.Exec("delete from app_permissions")

	// get_info: with permission
	appPermission = &AppPermission{
		AppId:         app.ID,
		App:           app,
		RequestMethod: NIP_47_GET_INFO_METHOD,
		ExpiresAt:     expiresAt,
	}
	err = svc.db.Create(appPermission).Error
	res, err = svc.HandleEvent(ctx, &nostr.Event{
		ID:      "test_event_17",
		Kind:    NIP_47_REQUEST_KIND,
		PubKey:  senderPubkey,
		Content: newPayload,
	})
	assert.NoError(t, err)
	assert.NotNil(t, res)
	decrypted, err = nip04.Decrypt(res.Content, ss)
	assert.NoError(t, err)
	received = &Nip47Response{
		Result: &Nip47GetInfoResponse{},
	}
	err = json.Unmarshal([]byte(decrypted), received)
	assert.NoError(t, err)
	assert.Equal(t, mockNodeInfo.Alias, received.Result.(*Nip47GetInfoResponse).Alias)
	assert.Equal(t, mockNodeInfo.Color, received.Result.(*Nip47GetInfoResponse).Color)
	assert.Equal(t, mockNodeInfo.Pubkey, received.Result.(*Nip47GetInfoResponse).Pubkey)
	assert.Equal(t, mockNodeInfo.Network, received.Result.(*Nip47GetInfoResponse).Network)
	assert.Equal(t, mockNodeInfo.BlockHeight, received.Result.(*Nip47GetInfoResponse).BlockHeight)
	assert.Equal(t, mockNodeInfo.BlockHash, received.Result.(*Nip47GetInfoResponse).BlockHash)
	assert.Equal(t, []string{"get_info"}, received.Result.(*Nip47GetInfoResponse).Methods)
}

func createTestService(t *testing.T) (svc *Service, ln *MockLn) {
	db, err := gorm.Open(sqlite.Open(testDB), &gorm.Config{})
	assert.NoError(t, err)
	err = db.AutoMigrate(&User{}, &App{}, &AppPermission{}, &NostrEvent{}, &Payment{}, &Identity{})
	assert.NoError(t, err)
	ln = &MockLn{}
	sk := nostr.GeneratePrivateKey()
	pk, err := nostr.GetPublicKey(sk)
	assert.NoError(t, err)

	logger := logrus.New()
	logger.SetFormatter(&logrus.JSONFormatter{})
	logger.SetOutput(os.Stdout)
	logger.SetLevel(logrus.InfoLevel)

	return &Service{
		cfg: &Config{
			NostrSecretKey: sk,
			IdentityPubkey: pk,
		},
		db:          db,
		lnClient:    ln,
		ReceivedEOS: false,
		Logger:      logger,
	}, ln
}

type MockLn struct {
}

func (mln *MockLn) SendPaymentSync(ctx context.Context, senderPubkey string, payReq string) (preimage string, err error) {
	return "123preimage", nil
}

func (mln *MockLn) SendKeysend(ctx context.Context, senderPubkey string, amount int64, destination, preimage string, custom_records []TLVRecord) (preImage string, err error) {
	return "123preimage", nil
}

func (mln *MockLn) GetBalance(ctx context.Context, senderPubkey string) (balance int64, err error) {
	return 21, nil
}

func (mln *MockLn) GetInfo(ctx context.Context, senderPubkey string) (info *NodeInfo, err error) {
	return &mockNodeInfo, nil
}

func (mln *MockLn) MakeInvoice(ctx context.Context, senderPubkey string, amount int64, description string, descriptionHash string, expiry int64) (invoice string, paymentHash string, err error) {
	return mockInvoice, mockPaymentHash, nil
}

func (mln *MockLn) LookupInvoice(ctx context.Context, senderPubkey string, paymentHash string) (invoice string, paid bool, err error) {
	return mockInvoice, false, nil
}

func (mln *MockLn) ListTransactions(ctx context.Context, senderPubkey string, from, until, limit, offset uint64, unpaid bool, invoiceType string) (invoices []Invoice, err error) {
	return mockInvoices, nil
}<|MERGE_RESOLUTION|>--- conflicted
+++ resolved
@@ -47,7 +47,6 @@
 	}
 }
 `
-<<<<<<< HEAD
 const nip47ListTransactionsJson = `
 {
 	"method": "list_transactions",
@@ -57,7 +56,9 @@
 		"limit": 10,
 		"offset": 0,
 		"type": "incoming"
-=======
+}
+`
+
 const nip47KeysendJson = `
 {
 	"method": "pay_keysend",
@@ -68,10 +69,10 @@
 			"type": 5482373484,
 			"value": "fajsn341414fq"
 		}]
->>>>>>> f1824b19
-	}
-}
-`
+	}
+}
+`
+
 const nip47PayJson = `
 {
 	"method": "pay_invoice",
@@ -521,7 +522,6 @@
 	assert.Equal(t, mockInvoice, received.Result.(*Nip47LookupInvoiceResponse).Invoice)
 	assert.Equal(t, false, received.Result.(*Nip47LookupInvoiceResponse).Paid)
 
-<<<<<<< HEAD
 	// list_transactions: without permission
 	newPayload, err = nip04.Encrypt(nip47ListTransactionsJson, ss)
 	assert.NoError(t, err)
@@ -570,10 +570,8 @@
 	assert.Equal(t, mockInvoices[0].Amount, transaction.Amount)
 	assert.Equal(t, mockInvoices[0].FeesPaid, transaction.FeesPaid)
 	assert.Equal(t, mockInvoices[0].SettledAt.Unix(), transaction.SettledAt.Unix())
-	// get info: without permission
-=======
+
 	// get_info: without permission
->>>>>>> f1824b19
 	newPayload, err = nip04.Encrypt(nip47GetInfoJson, ss)
 	assert.NoError(t, err)
 	res, err = svc.HandleEvent(ctx, &nostr.Event{
