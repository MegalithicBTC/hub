--- conflicted
+++ resolved
@@ -152,13 +152,7 @@
 func TestHandleGetBalanceEvent(t *testing.T) {
 	ctx := context.TODO()
 	defer os.Remove(testDB)
-<<<<<<< HEAD
 	mockLn, err := NewMockLn()
-=======
-
-	senderPrivkey := nostr.GeneratePrivateKey()
-	senderPubkey, err := nostr.GetPublicKey(senderPrivkey)
->>>>>>> 215facb1
 	assert.NoError(t, err)
 	svc, err := createTestService(mockLn)
 	assert.NoError(t, err)
@@ -168,16 +162,11 @@
 	request := &Nip47Request{}
 	err = json.Unmarshal([]byte(nip47GetBalanceJson), request)
 	assert.NoError(t, err)
-<<<<<<< HEAD
 
 	// without permission
 	payload, err := nip04.Encrypt(nip47GetBalanceJson, ss)
 	assert.NoError(t, err)
 	reqEvent := &nostr.Event{
-=======
-	res, err := svc.HandleEvent(ctx, &nostr.Event{
-		ID:      "test_event_1",
->>>>>>> 215facb1
 		Kind:    NIP_47_REQUEST_KIND,
 		PubKey:  app.NostrPubkey,
 		Content: payload,
@@ -211,7 +200,6 @@
 
 	response, err = decryptResponse(res, ss, &Nip47BalanceResponse{})
 	assert.NoError(t, err)
-<<<<<<< HEAD
 	assert.NotNil(t, response)
 
 	assert.Equal(t, int64(21000), response.Result.(*Nip47BalanceResponse).Balance)
@@ -236,10 +224,6 @@
 	assert.NotNil(t, res)
 
 	response, err = decryptResponse(res, ss, &Nip47BalanceResponse{})
-=======
-	//test new payload
-	newPayload, err := nip04.Encrypt(nip47PayJson, ss)
->>>>>>> 215facb1
 	assert.NoError(t, err)
 	assert.NotNil(t, response)
 
@@ -257,16 +241,9 @@
 	assert.NoError(t, err)
 	app, ss, err := createApp(svc)
 	assert.NoError(t, err)
-<<<<<<< HEAD
 
 	request := &Nip47Request{}
 	err = json.Unmarshal([]byte(nip47PayJson), request)
-=======
-	// this app has no permission
-	assert.Equal(t, received.Error.Code, NIP_47_ERROR_RESTRICTED)
-
-	malformedPayload, err := nip04.Encrypt(nip47PayJsonNoInvoice, ss)
->>>>>>> 215facb1
 	assert.NoError(t, err)
 
 	// without permission
@@ -428,7 +405,6 @@
 
 	response, err := decryptResponse(res, ss, nil)
 	assert.NoError(t, err)
-<<<<<<< HEAD
 	assert.NotNil(t, response)
 	assert.Equal(t, NIP_47_ERROR_RESTRICTED, response.Error.Code)
 
@@ -440,14 +416,6 @@
 	// it works even with NIP_47_PAY_KEYSEND_METHOD, see
 	// https://github.com/getAlby/nostr-wallet-connect/issues/189
 	appPermission := &AppPermission{
-=======
-	assert.Equal(t, NIP_47_ERROR_RESTRICTED, received.Error.Code)
-	assert.NotNil(t, res)
-	// get_balance: with permission
-	// the pay_invoice permission already exists with the budget info
-	// create a second permission to fetch the balance and budget info
-	appPermission = &AppPermission{
->>>>>>> 215facb1
 		AppId:         app.ID,
 		App:           *app,
 		RequestMethod: NIP_47_PAY_INVOICE_METHOD,
@@ -706,11 +674,9 @@
 			NostrSecretKey: sk,
 			NostrPublicKey: pk,
 		},
-<<<<<<< HEAD
-		db:          gormDb,
-		lnClient:    ln,
-		ReceivedEOS: false,
-		Logger:      logger,
+		db:       gormDb,
+		lnClient: ln,
+		Logger:   logger,
 	}, nil
 }
 
@@ -754,12 +720,6 @@
 		return nil, err
 	}
 	return response, nil
-=======
-		db:       gormDb,
-		lnClient: ln,
-		Logger:   logger,
-	}, ln
->>>>>>> 215facb1
 }
 
 type MockLn struct {
