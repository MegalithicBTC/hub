--- conflicted
+++ resolved
@@ -1315,7 +1315,6 @@
 func (mln *MockLn) ResetRouter(ctx context.Context) error {
 	return nil
 }
-<<<<<<< HEAD
 func (mln *MockLn) SendPaymentProbes(ctx context.Context, invoice string) error {
 	return nil
 }
@@ -1326,8 +1325,9 @@
 	return nil, nil
 }
 func (mln *MockLn) GetLogOutput(ctx context.Context, maxLen int) (string, error) {
-=======
+	return "", nil
+}
+
 func (mln *MockLn) SignMessage(ctx context.Context, message string) (string, error) {
->>>>>>> 34bdcd2e
 	return "", nil
 }