--- conflicted
+++ resolved
@@ -1,9 +1,4 @@
 package config
-
-import (
-	"github.com/sirupsen/logrus"
-	"gorm.io/gorm"
-)
 
 const (
 	LNDBackendType        = "LND"
@@ -13,7 +8,6 @@
 )
 
 type AppConfig struct {
-<<<<<<< HEAD
 	Relay                string `envconfig:"RELAY" default:"wss://relay.getalby.com/v1"`
 	LNBackendType        string `envconfig:"LN_BACKEND_TYPE"`
 	LNDAddress           string `envconfig:"LND_ADDRESS"`
@@ -33,36 +27,11 @@
 	AlbyClientSecret     string `envconfig:"ALBY_OAUTH_CLIENT_SECRET"`
 	AlbyOAuthRedirectUrl string `envconfig:"ALBY_OAUTH_REDIRECT_URL"`
 	AlbyOAuthAuthUrl     string `envconfig:"ALBY_OAUTH_AUTH_URL" default:"https://getalby.com/oauth"`
-}
-
-type Config struct {
-	Env            *AppConfig
-	CookieSecret   string
-	NostrSecretKey string
-	NostrPublicKey string
-	db             *gorm.DB
-	logger         *logrus.Logger
+	MempoolApi           string `envconfig:"MEMPOOL_API" default:"https://mempool.space/api"`
 }
 
 type ConfigKVStore interface {
 	Get(key string, encryptionKey string) (string, error)
 	SetIgnore(key string, value string, encryptionKey string)
 	SetUpdate(key string, value string, encryptionKey string)
-=======
-	Relay            string `envconfig:"RELAY" default:"wss://relay.getalby.com/v1"`
-	LNBackendType    string `envconfig:"LN_BACKEND_TYPE"`
-	LNDAddress       string `envconfig:"LND_ADDRESS"`
-	LNDCertFile      string `envconfig:"LND_CERT_FILE"`
-	LNDMacaroonFile  string `envconfig:"LND_MACAROON_FILE"`
-	Workdir          string `envconfig:"WORK_DIR" default:".data"`
-	Port             string `envconfig:"PORT" default:"8080"`
-	DatabaseUri      string `envconfig:"DATABASE_URI" default:".data/nwc.db"`
-	CookieSecret     string `envconfig:"COOKIE_SECRET"`
-	LogLevel         string `envconfig:"LOG_LEVEL"`
-	LDKNetwork       string `envconfig:"LDK_NETWORK" default:"bitcoin"`
-	LDKEsploraServer string `envconfig:"LDK_ESPLORA_SERVER" default:"https://blockstream.info/api"`
-	LDKGossipSource  string `envconfig:"LDK_GOSSIP_SOURCE" default:"https://rapidsync.lightningdevkit.org/snapshot"`
-	MempoolApi       string `envconfig:"MEMPOOL_API" default:"https://mempool.space/api"`
-	LDKLogLevel      string `envconfig:"LDK_LOG_LEVEL"`
->>>>>>> 092a0b5f
 }