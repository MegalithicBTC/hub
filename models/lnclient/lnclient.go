--- conflicted
+++ resolved
@@ -54,16 +54,12 @@
 	OpenChannel(ctx context.Context, openChannelRequest *OpenChannelRequest) (*OpenChannelResponse, error)
 	CloseChannel(ctx context.Context, closeChannelRequest *CloseChannelRequest) (*CloseChannelResponse, error)
 	GetNewOnchainAddress(ctx context.Context) (string, error)
-<<<<<<< HEAD
-	GetOnchainBalance(ctx context.Context) (int64, error)
+	ResetRouter(ctx context.Context) error
+	GetOnchainBalance(ctx context.Context) (*OnchainBalanceResponse, error)
+	RedeemOnchainFunds(ctx context.Context, toAddress string) (txId string, err error)
 	SendPaymentProbes(ctx context.Context, invoice string) error
 	SendSpontaneousPaymentProbes(ctx context.Context, amount_msat uint64, node_id string) error
 	ListPeers(ctx context.Context) ([]PeerDetails, error)
-=======
-	ResetRouter(ctx context.Context) error
-	GetOnchainBalance(ctx context.Context) (*OnchainBalanceResponse, error)
-	RedeemOnchainFunds(ctx context.Context, toAddress string) (txId string, err error)
->>>>>>> db5c6d27
 }
 
 type Channel struct {
@@ -99,15 +95,14 @@
 type CloseChannelResponse struct {
 }
 
-<<<<<<< HEAD
+type OnchainBalanceResponse struct {
+	Spendable int64 `json:"spendable"`
+	Total     int64 `json:"total"`
+}
+
 type PeerDetails struct {
 	NodeID      string `json:"node_id"`
 	Address     string `json:"address"`
 	IsPersisted bool   `json:"is_persisted"`
 	IsConnected bool   `json:"is_connected"`
-=======
-type OnchainBalanceResponse struct {
-	Spendable int64 `json:"spendable"`
-	Total     int64 `json:"total"`
->>>>>>> db5c6d27
 }