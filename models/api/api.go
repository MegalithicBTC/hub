--- conflicted
+++ resolved
@@ -106,15 +106,11 @@
 type OpenChannelResponse = lnclient.OpenChannelResponse
 type CloseChannelResponse = lnclient.CloseChannelResponse
 
-<<<<<<< HEAD
 type CloseChannelRequest struct {
 	NodeId string `json:"nodeId"`
 }
 
-type NewWrappedInvoiceRequest struct {
-=======
 type NewInstantChannelInvoiceRequest struct {
->>>>>>> 77a692ff
 	Amount uint64 `json:"amount"`
 	LSP    string `json:"lsp"`
 }
