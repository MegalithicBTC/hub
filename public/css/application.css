/*
! tailwindcss v3.3.2 | MIT License | https://tailwindcss.com
*/

/*
1. Prevent padding and border from affecting element width. (https://github.com/mozdevs/cssremedy/issues/4)
2. Allow adding a border to an element by just adding a border-width. (https://github.com/tailwindcss/tailwindcss/pull/116)
*/

*,
::before,
::after {
  box-sizing: border-box;
  /* 1 */
  border-width: 0;
  /* 2 */
  border-style: solid;
  /* 2 */
  border-color: #e5e7eb;
  /* 2 */
}

::before,
::after {
  --tw-content: '';
}

/*
1. Use a consistent sensible line-height in all browsers.
2. Prevent adjustments of font size after orientation changes in iOS.
3. Use a more readable tab size.
4. Use the user's configured `sans` font-family by default.
5. Use the user's configured `sans` font-feature-settings by default.
6. Use the user's configured `sans` font-variation-settings by default.
*/

html {
  line-height: 1.5;
  /* 1 */
  -webkit-text-size-adjust: 100%;
  /* 2 */
  -moz-tab-size: 4;
  /* 3 */
  -o-tab-size: 4;
     tab-size: 4;
  /* 3 */
  font-family: Inter var, ui-sans-serif, system-ui, -apple-system, BlinkMacSystemFont, "Segoe UI", Roboto, "Helvetica Neue", Arial, "Noto Sans", sans-serif, "Apple Color Emoji", "Segoe UI Emoji", "Segoe UI Symbol", "Noto Color Emoji";
  /* 4 */
  font-feature-settings: normal;
  /* 5 */
  font-variation-settings: normal;
  /* 6 */
}

/*
1. Remove the margin in all browsers.
2. Inherit line-height from `html` so users can set them as a class directly on the `html` element.
*/

body {
  margin: 0;
  /* 1 */
  line-height: inherit;
  /* 2 */
}

/*
1. Add the correct height in Firefox.
2. Correct the inheritance of border color in Firefox. (https://bugzilla.mozilla.org/show_bug.cgi?id=190655)
3. Ensure horizontal rules are visible by default.
*/

hr {
  height: 0;
  /* 1 */
  color: inherit;
  /* 2 */
  border-top-width: 1px;
  /* 3 */
}

/*
Add the correct text decoration in Chrome, Edge, and Safari.
*/

abbr:where([title]) {
  -webkit-text-decoration: underline dotted;
          text-decoration: underline dotted;
}

/*
Remove the default font size and weight for headings.
*/

h1,
h2,
h3,
h4,
h5,
h6 {
  font-size: inherit;
  font-weight: inherit;
}

/*
Reset links to optimize for opt-in styling instead of opt-out.
*/

a {
  color: inherit;
  text-decoration: inherit;
}

/*
Add the correct font weight in Edge and Safari.
*/

b,
strong {
  font-weight: bolder;
}

/*
1. Use the user's configured `mono` font family by default.
2. Correct the odd `em` font sizing in all browsers.
*/

code,
kbd,
samp,
pre {
  font-family: ui-monospace, SFMono-Regular, Menlo, Monaco, Consolas, "Liberation Mono", "Courier New", monospace;
  /* 1 */
  font-size: 1em;
  /* 2 */
}

/*
Add the correct font size in all browsers.
*/

small {
  font-size: 80%;
}

/*
Prevent `sub` and `sup` elements from affecting the line height in all browsers.
*/

sub,
sup {
  font-size: 75%;
  line-height: 0;
  position: relative;
  vertical-align: baseline;
}

sub {
  bottom: -0.25em;
}

sup {
  top: -0.5em;
}

/*
1. Remove text indentation from table contents in Chrome and Safari. (https://bugs.chromium.org/p/chromium/issues/detail?id=999088, https://bugs.webkit.org/show_bug.cgi?id=201297)
2. Correct table border color inheritance in all Chrome and Safari. (https://bugs.chromium.org/p/chromium/issues/detail?id=935729, https://bugs.webkit.org/show_bug.cgi?id=195016)
3. Remove gaps between table borders by default.
*/

table {
  text-indent: 0;
  /* 1 */
  border-color: inherit;
  /* 2 */
  border-collapse: collapse;
  /* 3 */
}

/*
1. Change the font styles in all browsers.
2. Remove the margin in Firefox and Safari.
3. Remove default padding in all browsers.
*/

button,
input,
optgroup,
select,
textarea {
  font-family: inherit;
  /* 1 */
  font-size: 100%;
  /* 1 */
  font-weight: inherit;
  /* 1 */
  line-height: inherit;
  /* 1 */
  color: inherit;
  /* 1 */
  margin: 0;
  /* 2 */
  padding: 0;
  /* 3 */
}

/*
Remove the inheritance of text transform in Edge and Firefox.
*/

button,
select {
  text-transform: none;
}

/*
1. Correct the inability to style clickable types in iOS and Safari.
2. Remove default button styles.
*/

button,
[type='button'],
[type='reset'],
[type='submit'] {
  -webkit-appearance: button;
  /* 1 */
  background-color: transparent;
  /* 2 */
  background-image: none;
  /* 2 */
}

/*
Use the modern Firefox focus style for all focusable elements.
*/

:-moz-focusring {
  outline: auto;
}

/*
Remove the additional `:invalid` styles in Firefox. (https://github.com/mozilla/gecko-dev/blob/2f9eacd9d3d995c937b4251a5557d95d494c9be1/layout/style/res/forms.css#L728-L737)
*/

:-moz-ui-invalid {
  box-shadow: none;
}

/*
Add the correct vertical alignment in Chrome and Firefox.
*/

progress {
  vertical-align: baseline;
}

/*
Correct the cursor style of increment and decrement buttons in Safari.
*/

::-webkit-inner-spin-button,
::-webkit-outer-spin-button {
  height: auto;
}

/*
1. Correct the odd appearance in Chrome and Safari.
2. Correct the outline style in Safari.
*/

[type='search'] {
  -webkit-appearance: textfield;
  /* 1 */
  outline-offset: -2px;
  /* 2 */
}

/*
Remove the inner padding in Chrome and Safari on macOS.
*/

::-webkit-search-decoration {
  -webkit-appearance: none;
}

/*
1. Correct the inability to style clickable types in iOS and Safari.
2. Change font properties to `inherit` in Safari.
*/

::-webkit-file-upload-button {
  -webkit-appearance: button;
  /* 1 */
  font: inherit;
  /* 2 */
}

/*
Add the correct display in Chrome and Safari.
*/

summary {
  display: list-item;
}

/*
Removes the default spacing and border for appropriate elements.
*/

blockquote,
dl,
dd,
h1,
h2,
h3,
h4,
h5,
h6,
hr,
figure,
p,
pre {
  margin: 0;
}

fieldset {
  margin: 0;
  padding: 0;
}

legend {
  padding: 0;
}

ol,
ul,
menu {
  list-style: none;
  margin: 0;
  padding: 0;
}

/*
Prevent resizing textareas horizontally by default.
*/

textarea {
  resize: vertical;
}

/*
1. Reset the default placeholder opacity in Firefox. (https://github.com/tailwindlabs/tailwindcss/issues/3300)
2. Set the default placeholder color to the user's configured gray 400 color.
*/

input::-moz-placeholder, textarea::-moz-placeholder {
  opacity: 1;
  /* 1 */
  color: #9ca3af;
  /* 2 */
}

input::placeholder,
textarea::placeholder {
  opacity: 1;
  /* 1 */
  color: #9ca3af;
  /* 2 */
}

/*
Set the default cursor for buttons.
*/

button,
[role="button"] {
  cursor: pointer;
}

/*
Make sure disabled buttons don't get the pointer cursor.
*/

:disabled {
  cursor: default;
}

/*
1. Make replaced elements `display: block` by default. (https://github.com/mozdevs/cssremedy/issues/14)
2. Add `vertical-align: middle` to align replaced elements more sensibly by default. (https://github.com/jensimmons/cssremedy/issues/14#issuecomment-634934210)
   This can trigger a poorly considered lint error in some tools but is included by design.
*/

img,
svg,
video,
canvas,
audio,
iframe,
embed,
object {
  display: block;
  /* 1 */
  vertical-align: middle;
  /* 2 */
}

/*
Constrain images and videos to the parent width and preserve their intrinsic aspect ratio. (https://github.com/mozdevs/cssremedy/issues/14)
*/

img,
video {
  max-width: 100%;
  height: auto;
}

/* Make elements with the HTML hidden attribute stay hidden by default */

[hidden] {
  display: none;
}

[type='text'],[type='email'],[type='url'],[type='password'],[type='number'],[type='date'],[type='datetime-local'],[type='month'],[type='search'],[type='tel'],[type='time'],[type='week'],[multiple],textarea,select {
  -webkit-appearance: none;
     -moz-appearance: none;
          appearance: none;
  background-color: #fff;
  border-color: #6b7280;
  border-width: 1px;
  border-radius: 0px;
  padding-top: 0.5rem;
  padding-right: 0.75rem;
  padding-bottom: 0.5rem;
  padding-left: 0.75rem;
  font-size: 1rem;
  line-height: 1.5rem;
  --tw-shadow: 0 0 #0000;
}

[type='text']:focus, [type='email']:focus, [type='url']:focus, [type='password']:focus, [type='number']:focus, [type='date']:focus, [type='datetime-local']:focus, [type='month']:focus, [type='search']:focus, [type='tel']:focus, [type='time']:focus, [type='week']:focus, [multiple]:focus, textarea:focus, select:focus {
  outline: 2px solid transparent;
  outline-offset: 2px;
  --tw-ring-inset: var(--tw-empty,/*!*/ /*!*/);
  --tw-ring-offset-width: 0px;
  --tw-ring-offset-color: #fff;
  --tw-ring-color: #2563eb;
  --tw-ring-offset-shadow: var(--tw-ring-inset) 0 0 0 var(--tw-ring-offset-width) var(--tw-ring-offset-color);
  --tw-ring-shadow: var(--tw-ring-inset) 0 0 0 calc(1px + var(--tw-ring-offset-width)) var(--tw-ring-color);
  box-shadow: var(--tw-ring-offset-shadow), var(--tw-ring-shadow), var(--tw-shadow);
  border-color: #2563eb;
}

input::-moz-placeholder, textarea::-moz-placeholder {
  color: #6b7280;
  opacity: 1;
}

input::placeholder,textarea::placeholder {
  color: #6b7280;
  opacity: 1;
}

::-webkit-datetime-edit-fields-wrapper {
  padding: 0;
}

::-webkit-date-and-time-value {
  min-height: 1.5em;
}

::-webkit-datetime-edit,::-webkit-datetime-edit-year-field,::-webkit-datetime-edit-month-field,::-webkit-datetime-edit-day-field,::-webkit-datetime-edit-hour-field,::-webkit-datetime-edit-minute-field,::-webkit-datetime-edit-second-field,::-webkit-datetime-edit-millisecond-field,::-webkit-datetime-edit-meridiem-field {
  padding-top: 0;
  padding-bottom: 0;
}

select {
  background-image: url("data:image/svg+xml,%3csvg xmlns='http://www.w3.org/2000/svg' fill='none' viewBox='0 0 20 20'%3e%3cpath stroke='%236b7280' stroke-linecap='round' stroke-linejoin='round' stroke-width='1.5' d='M6 8l4 4 4-4'/%3e%3c/svg%3e");
  background-position: right 0.5rem center;
  background-repeat: no-repeat;
  background-size: 1.5em 1.5em;
  padding-right: 2.5rem;
  -webkit-print-color-adjust: exact;
          print-color-adjust: exact;
}

[multiple] {
  background-image: initial;
  background-position: initial;
  background-repeat: unset;
  background-size: initial;
  padding-right: 0.75rem;
  -webkit-print-color-adjust: unset;
          print-color-adjust: unset;
}

[type='checkbox'],[type='radio'] {
  -webkit-appearance: none;
     -moz-appearance: none;
          appearance: none;
  padding: 0;
  -webkit-print-color-adjust: exact;
          print-color-adjust: exact;
  display: inline-block;
  vertical-align: middle;
  background-origin: border-box;
  -webkit-user-select: none;
     -moz-user-select: none;
          user-select: none;
  flex-shrink: 0;
  height: 1rem;
  width: 1rem;
  color: #2563eb;
  background-color: #fff;
  border-color: #6b7280;
  border-width: 1px;
  --tw-shadow: 0 0 #0000;
}

[type='checkbox'] {
  border-radius: 0px;
}

[type='radio'] {
  border-radius: 100%;
}

[type='checkbox']:focus,[type='radio']:focus {
  outline: 2px solid transparent;
  outline-offset: 2px;
  --tw-ring-inset: var(--tw-empty,/*!*/ /*!*/);
  --tw-ring-offset-width: 2px;
  --tw-ring-offset-color: #fff;
  --tw-ring-color: #2563eb;
  --tw-ring-offset-shadow: var(--tw-ring-inset) 0 0 0 var(--tw-ring-offset-width) var(--tw-ring-offset-color);
  --tw-ring-shadow: var(--tw-ring-inset) 0 0 0 calc(2px + var(--tw-ring-offset-width)) var(--tw-ring-color);
  box-shadow: var(--tw-ring-offset-shadow), var(--tw-ring-shadow), var(--tw-shadow);
}

[type='checkbox']:checked,[type='radio']:checked {
  border-color: transparent;
  background-color: currentColor;
  background-size: 100% 100%;
  background-position: center;
  background-repeat: no-repeat;
}

[type='checkbox']:checked {
  background-image: url("data:image/svg+xml,%3csvg viewBox='0 0 16 16' fill='white' xmlns='http://www.w3.org/2000/svg'%3e%3cpath d='M12.207 4.793a1 1 0 010 1.414l-5 5a1 1 0 01-1.414 0l-2-2a1 1 0 011.414-1.414L6.5 9.086l4.293-4.293a1 1 0 011.414 0z'/%3e%3c/svg%3e");
}

[type='radio']:checked {
  background-image: url("data:image/svg+xml,%3csvg viewBox='0 0 16 16' fill='white' xmlns='http://www.w3.org/2000/svg'%3e%3ccircle cx='8' cy='8' r='3'/%3e%3c/svg%3e");
}

[type='checkbox']:checked:hover,[type='checkbox']:checked:focus,[type='radio']:checked:hover,[type='radio']:checked:focus {
  border-color: transparent;
  background-color: currentColor;
}

[type='checkbox']:indeterminate {
  background-image: url("data:image/svg+xml,%3csvg xmlns='http://www.w3.org/2000/svg' fill='none' viewBox='0 0 16 16'%3e%3cpath stroke='white' stroke-linecap='round' stroke-linejoin='round' stroke-width='2' d='M4 8h8'/%3e%3c/svg%3e");
  border-color: transparent;
  background-color: currentColor;
  background-size: 100% 100%;
  background-position: center;
  background-repeat: no-repeat;
}

[type='checkbox']:indeterminate:hover,[type='checkbox']:indeterminate:focus {
  border-color: transparent;
  background-color: currentColor;
}

[type='file'] {
  background: unset;
  border-color: inherit;
  border-width: 0;
  border-radius: 0;
  padding: 0;
  font-size: unset;
  line-height: inherit;
}

[type='file']:focus {
  outline: 1px solid ButtonText;
  outline: 1px auto -webkit-focus-ring-color;
}

*, ::before, ::after {
  --tw-border-spacing-x: 0;
  --tw-border-spacing-y: 0;
  --tw-translate-x: 0;
  --tw-translate-y: 0;
  --tw-rotate: 0;
  --tw-skew-x: 0;
  --tw-skew-y: 0;
  --tw-scale-x: 1;
  --tw-scale-y: 1;
  --tw-pan-x:  ;
  --tw-pan-y:  ;
  --tw-pinch-zoom:  ;
  --tw-scroll-snap-strictness: proximity;
  --tw-gradient-from-position:  ;
  --tw-gradient-via-position:  ;
  --tw-gradient-to-position:  ;
  --tw-ordinal:  ;
  --tw-slashed-zero:  ;
  --tw-numeric-figure:  ;
  --tw-numeric-spacing:  ;
  --tw-numeric-fraction:  ;
  --tw-ring-inset:  ;
  --tw-ring-offset-width: 0px;
  --tw-ring-offset-color: #fff;
  --tw-ring-color: rgb(59 130 246 / 0.5);
  --tw-ring-offset-shadow: 0 0 #0000;
  --tw-ring-shadow: 0 0 #0000;
  --tw-shadow: 0 0 #0000;
  --tw-shadow-colored: 0 0 #0000;
  --tw-blur:  ;
  --tw-brightness:  ;
  --tw-contrast:  ;
  --tw-grayscale:  ;
  --tw-hue-rotate:  ;
  --tw-invert:  ;
  --tw-saturate:  ;
  --tw-sepia:  ;
  --tw-drop-shadow:  ;
  --tw-backdrop-blur:  ;
  --tw-backdrop-brightness:  ;
  --tw-backdrop-contrast:  ;
  --tw-backdrop-grayscale:  ;
  --tw-backdrop-hue-rotate:  ;
  --tw-backdrop-invert:  ;
  --tw-backdrop-opacity:  ;
  --tw-backdrop-saturate:  ;
  --tw-backdrop-sepia:  ;
}

::backdrop {
  --tw-border-spacing-x: 0;
  --tw-border-spacing-y: 0;
  --tw-translate-x: 0;
  --tw-translate-y: 0;
  --tw-rotate: 0;
  --tw-skew-x: 0;
  --tw-skew-y: 0;
  --tw-scale-x: 1;
  --tw-scale-y: 1;
  --tw-pan-x:  ;
  --tw-pan-y:  ;
  --tw-pinch-zoom:  ;
  --tw-scroll-snap-strictness: proximity;
  --tw-gradient-from-position:  ;
  --tw-gradient-via-position:  ;
  --tw-gradient-to-position:  ;
  --tw-ordinal:  ;
  --tw-slashed-zero:  ;
  --tw-numeric-figure:  ;
  --tw-numeric-spacing:  ;
  --tw-numeric-fraction:  ;
  --tw-ring-inset:  ;
  --tw-ring-offset-width: 0px;
  --tw-ring-offset-color: #fff;
  --tw-ring-color: rgb(59 130 246 / 0.5);
  --tw-ring-offset-shadow: 0 0 #0000;
  --tw-ring-shadow: 0 0 #0000;
  --tw-shadow: 0 0 #0000;
  --tw-shadow-colored: 0 0 #0000;
  --tw-blur:  ;
  --tw-brightness:  ;
  --tw-contrast:  ;
  --tw-grayscale:  ;
  --tw-hue-rotate:  ;
  --tw-invert:  ;
  --tw-saturate:  ;
  --tw-sepia:  ;
  --tw-drop-shadow:  ;
  --tw-backdrop-blur:  ;
  --tw-backdrop-brightness:  ;
  --tw-backdrop-contrast:  ;
  --tw-backdrop-grayscale:  ;
  --tw-backdrop-hue-rotate:  ;
  --tw-backdrop-invert:  ;
  --tw-backdrop-opacity:  ;
  --tw-backdrop-saturate:  ;
  --tw-backdrop-sepia:  ;
}

.container {
  width: 100%;
}

@media (min-width: 640px) {
  .container {
    max-width: 640px;
  }
}

@media (min-width: 768px) {
  .container {
    max-width: 768px;
  }
}

@media (min-width: 1024px) {
  .container {
    max-width: 1024px;
  }
}

@media (min-width: 1280px) {
  .container {
    max-width: 1280px;
  }
}

@media (min-width: 1536px) {
  .container {
    max-width: 1536px;
  }
}

.absolute {
  position: absolute;
}

.relative {
  position: relative;
}

.left-0 {
  left: 0px;
}

.order-last {
  order: 9999;
}

.mx-2 {
  margin-left: 0.5rem;
  margin-right: 0.5rem;
}

.mx-auto {
  margin-left: auto;
  margin-right: auto;
}

.my-4 {
  margin-top: 1rem;
  margin-bottom: 1rem;
<<<<<<< HEAD
=======
}

.my-6 {
  margin-top: 1.5rem;
  margin-bottom: 1.5rem;
}

.mb-1 {
  margin-bottom: 0.25rem;
}

.mb-10 {
  margin-bottom: 2.5rem;
>>>>>>> a615d8a5
}

.my-6 {
  margin-top: 1.5rem;
  margin-bottom: 1.5rem;
}

.mb-2 {
  margin-bottom: 0.5rem;
}

.mb-4 {
  margin-bottom: 1rem;
}

.mb-6 {
  margin-bottom: 1.5rem;
}

.mb-8 {
  margin-bottom: 2rem;
}

.ml-1 {
  margin-left: 0.25rem;
}

.ml-6 {
  margin-left: 1.5rem;
}

.mr-2 {
  margin-right: 0.5rem;
}

.mr-2 {
  margin-right: 0.5rem;
}

.mr-3 {
  margin-right: 0.75rem;
}

.mr-4 {
  margin-right: 1rem;
}

.mt-10 {
  margin-top: 2.5rem;
}

.mt-2 {
  margin-top: 0.5rem;
}

.mt-4 {
  margin-top: 1rem;
}

<<<<<<< HEAD
=======
.mt-6 {
  margin-top: 1.5rem;
}

.mt-8 {
  margin-top: 2rem;
}

>>>>>>> a615d8a5
.block {
  display: block;
}

.inline-block {
  display: inline-block;
}

.inline {
  display: inline;
}

.flex {
  display: flex;
}

.inline-flex {
  display: inline-flex;
}

.table {
  display: table;
}

.hidden {
  display: none;
}

.h-6 {
  height: 1.5rem;
}

.w-1\/5 {
  width: 20%;
}

.w-2\/5 {
  width: 40%;
}

.w-6 {
  width: 1.5rem;
}

.w-8 {
  width: 2rem;
}

.w-80 {
  width: 20rem;
}

.w-\[24px\] {
  width: 24px;
}

.w-\[65px\] {
  width: 65px;
}

.w-full {
  width: 100%;
}

.table-fixed {
  table-layout: fixed;
}

.cursor-pointer {
  cursor: pointer;
}

.list-inside {
  list-style-position: inside;
}

.list-decimal {
  list-style-type: decimal;
}

.list-disc {
  list-style-type: disc;
}

.flex-col {
  flex-direction: column;
}

.flex-wrap {
  flex-wrap: wrap;
}

.items-center {
  align-items: center;
}

.justify-end {
  justify-content: flex-end;
}

.justify-center {
  justify-content: center;
}

.justify-between {
  justify-content: space-between;
}

.overflow-hidden {
  overflow: hidden;
}

.rounded-lg {
  border-radius: 0.5rem;
}

.rounded-md {
  border-radius: 0.375rem;
}

.rounded-b {
  border-bottom-right-radius: 0.25rem;
  border-bottom-left-radius: 0.25rem;
}

.rounded-t-lg {
  border-top-left-radius: 0.5rem;
  border-top-right-radius: 0.5rem;
}

.border {
  border-width: 1px;
}

.border-2 {
  border-width: 2px;
}

.border-b {
  border-bottom-width: 1px;
}

.border-t {
  border-top-width: 1px;
}

<<<<<<< HEAD
=======
.border-t-4 {
  border-top-width: 4px;
}

>>>>>>> a615d8a5
.border-gray-200 {
  --tw-border-opacity: 1;
  border-color: rgb(229 231 235 / var(--tw-border-opacity));
}

.border-gray-300 {
  --tw-border-opacity: 1;
  border-color: rgb(209 213 219 / var(--tw-border-opacity));
}

.border-gray-600 {
  --tw-border-opacity: 1;
  border-color: rgb(75 85 99 / var(--tw-border-opacity));
}

.border-green-500 {
  --tw-border-opacity: 1;
  border-color: rgb(34 197 94 / var(--tw-border-opacity));
}

<<<<<<< HEAD
=======
.border-red-400 {
  --tw-border-opacity: 1;
  border-color: rgb(248 113 113 / var(--tw-border-opacity));
}

>>>>>>> a615d8a5
.border-slate-200 {
  --tw-border-opacity: 1;
  border-color: rgb(226 232 240 / var(--tw-border-opacity));
}

.bg-gray-50 {
  --tw-bg-opacity: 1;
  background-color: rgb(249 250 251 / var(--tw-bg-opacity));
}

.bg-green-100 {
  --tw-bg-opacity: 1;
  background-color: rgb(220 252 231 / var(--tw-bg-opacity));
}

.bg-orange-50 {
  --tw-bg-opacity: 1;
  background-color: rgb(255 247 237 / var(--tw-bg-opacity));
}

.bg-purple-700 {
  --tw-bg-opacity: 1;
  background-color: rgb(126 34 206 / var(--tw-bg-opacity));
}

.bg-white {
  --tw-bg-opacity: 1;
  background-color: rgb(255 255 255 / var(--tw-bg-opacity));
}

.fill-current {
  fill: currentColor;
}

.p-2 {
  padding: 0.5rem;
}

.p-2\.5 {
  padding: 0.625rem;
}

.p-6 {
  padding: 1.5rem;
}

.px-1 {
  padding-left: 0.25rem;
  padding-right: 0.25rem;
}

.px-10 {
  padding-left: 2.5rem;
  padding-right: 2.5rem;
}

.px-4 {
  padding-left: 1rem;
  padding-right: 1rem;
}

.px-5 {
  padding-left: 1.25rem;
  padding-right: 1.25rem;
}

.px-6 {
  padding-left: 1.5rem;
  padding-right: 1.5rem;
}

.py-1 {
  padding-top: 0.25rem;
  padding-bottom: 0.25rem;
}

.py-16 {
  padding-top: 4rem;
  padding-bottom: 4rem;
}

.py-2 {
  padding-top: 0.5rem;
  padding-bottom: 0.5rem;
}

.py-3 {
  padding-top: 0.75rem;
  padding-bottom: 0.75rem;
}

.py-4 {
  padding-top: 1rem;
  padding-bottom: 1rem;
}

.pb-4 {
  padding-bottom: 1rem;
}

.pl-10 {
  padding-left: 2.5rem;
}

.pl-5 {
  padding-left: 1.25rem;
}

.pl-6 {
  padding-left: 1.5rem;
}

.pr-10 {
  padding-right: 2.5rem;
}

.text-left {
  text-align: left;
}

.text-center {
  text-align: center;
}

.font-headline {
  font-family: Catamaran, "Inter var", Helvetica, Arial, sans-serif;
}

.font-mono {
  font-family: ui-monospace, SFMono-Regular, Menlo, Monaco, Consolas, "Liberation Mono", "Courier New", monospace;
}

.text-2xl {
  font-size: 1.5rem;
  line-height: 2rem;
}

.text-3xl {
  font-size: 1.875rem;
  line-height: 2.25rem;
}

.text-\[20px\] {
  font-size: 20px;
}

.text-lg {
  font-size: 1.125rem;
  line-height: 1.75rem;
}

.text-sm {
  font-size: 0.875rem;
  line-height: 1.25rem;
}

.text-xl {
  font-size: 1.25rem;
  line-height: 1.75rem;
}

.text-xs {
  font-size: 0.75rem;
  line-height: 1rem;
}

.font-bold {
  font-weight: 700;
}

.font-medium {
  font-weight: 500;
}

.uppercase {
  text-transform: uppercase;
}

.leading-relaxed {
  line-height: 1.625;
}

.text-black {
  --tw-text-opacity: 1;
  color: rgb(0 0 0 / var(--tw-text-opacity));
}

.text-gray-400 {
  --tw-text-opacity: 1;
  color: rgb(156 163 175 / var(--tw-text-opacity));
}

.text-gray-500 {
  --tw-text-opacity: 1;
  color: rgb(107 114 128 / var(--tw-text-opacity));
}

.text-gray-700 {
  --tw-text-opacity: 1;
  color: rgb(55 65 81 / var(--tw-text-opacity));
}

.text-gray-900 {
  --tw-text-opacity: 1;
  color: rgb(17 24 39 / var(--tw-text-opacity));
}

.text-orange-700 {
  --tw-text-opacity: 1;
  color: rgb(194 65 12 / var(--tw-text-opacity));
}

.text-purple-700 {
  --tw-text-opacity: 1;
  color: rgb(126 34 206 / var(--tw-text-opacity));
}

.text-red-400 {
  --tw-text-opacity: 1;
  color: rgb(248 113 113 / var(--tw-text-opacity));
}

.text-white {
  --tw-text-opacity: 1;
  color: rgb(255 255 255 / var(--tw-text-opacity));
}

.underline {
  text-decoration-line: underline;
}

.opacity-50 {
  opacity: 0.5;
}

.shadow {
  --tw-shadow: 0 1px 3px 0 rgb(0 0 0 / 0.1), 0 1px 2px -1px rgb(0 0 0 / 0.1);
  --tw-shadow-colored: 0 1px 3px 0 var(--tw-shadow-color), 0 1px 2px -1px var(--tw-shadow-color);
  box-shadow: var(--tw-ring-offset-shadow, 0 0 #0000), var(--tw-ring-shadow, 0 0 #0000), var(--tw-shadow);
}

.shadow-md {
  --tw-shadow: 0 4px 6px -1px rgb(0 0 0 / 0.1), 0 2px 4px -2px rgb(0 0 0 / 0.1);
  --tw-shadow-colored: 0 4px 6px -1px var(--tw-shadow-color), 0 2px 4px -2px var(--tw-shadow-color);
  box-shadow: var(--tw-ring-offset-shadow, 0 0 #0000), var(--tw-ring-shadow, 0 0 #0000), var(--tw-shadow);
}

.transition {
  transition-property: color, background-color, border-color, text-decoration-color, fill, stroke, opacity, box-shadow, transform, filter, -webkit-backdrop-filter;
  transition-property: color, background-color, border-color, text-decoration-color, fill, stroke, opacity, box-shadow, transform, filter, backdrop-filter;
  transition-property: color, background-color, border-color, text-decoration-color, fill, stroke, opacity, box-shadow, transform, filter, backdrop-filter, -webkit-backdrop-filter;
  transition-timing-function: cubic-bezier(0.4, 0, 0.2, 1);
  transition-duration: 150ms;
}

.transition-all {
  transition-property: all;
  transition-timing-function: cubic-bezier(0.4, 0, 0.2, 1);
  transition-duration: 150ms;
}

.duration-150 {
  transition-duration: 150ms;
}

.hover\:bg-gray-100:hover {
  --tw-bg-opacity: 1;
  background-color: rgb(243 244 246 / var(--tw-bg-opacity));
}

.hover\:bg-gray-50:hover {
  --tw-bg-opacity: 1;
  background-color: rgb(249 250 251 / var(--tw-bg-opacity));
}

.hover\:bg-purple-50:hover {
  --tw-bg-opacity: 1;
  background-color: rgb(250 245 255 / var(--tw-bg-opacity));
}

.hover\:bg-purple-900:hover {
  --tw-bg-opacity: 1;
  background-color: rgb(88 28 135 / var(--tw-bg-opacity));
}

.focus\:border-blue-500:focus {
  --tw-border-opacity: 1;
  border-color: rgb(59 130 246 / var(--tw-border-opacity));
}

.focus\:outline-none:focus {
  outline: 2px solid transparent;
  outline-offset: 2px;
}

.focus\:ring-blue-500:focus {
  --tw-ring-opacity: 1;
  --tw-ring-color: rgb(59 130 246 / var(--tw-ring-opacity));
}

.focus-visible\:ring-2:focus-visible {
  --tw-ring-offset-shadow: var(--tw-ring-inset) 0 0 0 var(--tw-ring-offset-width) var(--tw-ring-offset-color);
  --tw-ring-shadow: var(--tw-ring-inset) 0 0 0 calc(2px + var(--tw-ring-offset-width)) var(--tw-ring-color);
  box-shadow: var(--tw-ring-offset-shadow), var(--tw-ring-shadow), var(--tw-shadow, 0 0 #0000);
}

.focus-visible\:ring-offset-2:focus-visible {
  --tw-ring-offset-width: 2px;
}

@media (prefers-color-scheme: dark) {
  .dark\:border-gray-600 {
    --tw-border-opacity: 1;
    border-color: rgb(75 85 99 / var(--tw-border-opacity));
  }

  .dark\:border-gray-700 {
    --tw-border-opacity: 1;
    border-color: rgb(55 65 81 / var(--tw-border-opacity));
  }

  .dark\:border-neutral-800 {
    --tw-border-opacity: 1;
    border-color: rgb(38 38 38 / var(--tw-border-opacity));
  }

  .dark\:bg-gray-700 {
    --tw-bg-opacity: 1;
    background-color: rgb(55 65 81 / var(--tw-bg-opacity));
  }

  .dark\:bg-gray-800 {
    --tw-bg-opacity: 1;
    background-color: rgb(31 41 55 / var(--tw-bg-opacity));
  }

  .dark\:bg-surface-02dp {
    --tw-bg-opacity: 1;
    background-color: rgb(36 36 36 / var(--tw-bg-opacity));
  }

  .dark\:text-gray-400 {
    --tw-text-opacity: 1;
    color: rgb(156 163 175 / var(--tw-text-opacity));
  }

  .dark\:text-neutral-200 {
    --tw-text-opacity: 1;
    color: rgb(229 229 229 / var(--tw-text-opacity));
  }

  .dark\:text-white {
    --tw-text-opacity: 1;
    color: rgb(255 255 255 / var(--tw-text-opacity));
  }

  .dark\:placeholder-gray-400::-moz-placeholder {
    --tw-placeholder-opacity: 1;
    color: rgb(156 163 175 / var(--tw-placeholder-opacity));
  }

  .dark\:placeholder-gray-400::placeholder {
    --tw-placeholder-opacity: 1;
    color: rgb(156 163 175 / var(--tw-placeholder-opacity));
  }

  .dark\:hover\:bg-surface-16dp:hover {
    --tw-bg-opacity: 1;
    background-color: rgb(56 56 56 / var(--tw-bg-opacity));
  }

  .dark\:focus\:border-blue-500:focus {
    --tw-border-opacity: 1;
    border-color: rgb(59 130 246 / var(--tw-border-opacity));
  }

  .dark\:focus\:ring-blue-500:focus {
    --tw-ring-opacity: 1;
    --tw-ring-color: rgb(59 130 246 / var(--tw-ring-opacity));
  }
}

@media (min-width: 640px) {
  .sm\:order-first {
    order: -9999;
  }

  .sm\:mr-8 {
    margin-right: 2rem;
  }

  .sm\:mt-0 {
    margin-top: 0px;
  }

  .sm\:w-\[250px\] {
    width: 250px;
  }

  .sm\:flex-row {
    flex-direction: row;
  }

  .sm\:justify-center {
    justify-content: center;
  }

  .sm\:text-2xl {
    font-size: 1.5rem;
    line-height: 2rem;
  }

  .sm\:text-4xl {
    font-size: 2.25rem;
    line-height: 2.5rem;
  }
}

@media (min-width: 768px) {
  .md\:ml-0 {
    margin-left: 0px;
  }

  .md\:flex {
    display: flex;
  }

  .md\:flex-1 {
    flex: 1 1 0%;
  }

  .md\:px-0 {
    padding-left: 0px;
    padding-right: 0px;
  }
}

@media (min-width: 1024px) {
  .lg\:w-8\/12 {
    width: 66.666667%;
  }

  .lg\:px-12 {
    padding-left: 3rem;
    padding-right: 3rem;
  }

  .lg\:py-12 {
    padding-top: 3rem;
    padding-bottom: 3rem;
  }
}<|MERGE_RESOLUTION|>--- conflicted
+++ resolved
@@ -751,8 +751,6 @@
 .my-4 {
   margin-top: 1rem;
   margin-bottom: 1rem;
-<<<<<<< HEAD
-=======
 }
 
 .my-6 {
@@ -766,7 +764,6 @@
 
 .mb-10 {
   margin-bottom: 2.5rem;
->>>>>>> a615d8a5
 }
 
 .my-6 {
@@ -826,8 +823,6 @@
   margin-top: 1rem;
 }
 
-<<<<<<< HEAD
-=======
 .mt-6 {
   margin-top: 1.5rem;
 }
@@ -836,7 +831,6 @@
   margin-top: 2rem;
 }
 
->>>>>>> a615d8a5
 .block {
   display: block;
 }
@@ -983,13 +977,10 @@
   border-top-width: 1px;
 }
 
-<<<<<<< HEAD
-=======
 .border-t-4 {
   border-top-width: 4px;
 }
 
->>>>>>> a615d8a5
 .border-gray-200 {
   --tw-border-opacity: 1;
   border-color: rgb(229 231 235 / var(--tw-border-opacity));
@@ -1010,14 +1001,11 @@
   border-color: rgb(34 197 94 / var(--tw-border-opacity));
 }
 
-<<<<<<< HEAD
-=======
 .border-red-400 {
   --tw-border-opacity: 1;
   border-color: rgb(248 113 113 / var(--tw-border-opacity));
 }
 
->>>>>>> a615d8a5
 .border-slate-200 {
   --tw-border-opacity: 1;
   border-color: rgb(226 232 240 / var(--tw-border-opacity));
