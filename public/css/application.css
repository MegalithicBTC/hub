/*
! tailwindcss v3.2.7 | MIT License | https://tailwindcss.com
*/

/*
1. Prevent padding and border from affecting element width. (https://github.com/mozdevs/cssremedy/issues/4)
2. Allow adding a border to an element by just adding a border-width. (https://github.com/tailwindcss/tailwindcss/pull/116)
*/

*,
::before,
::after {
  box-sizing: border-box;
  /* 1 */
  border-width: 0;
  /* 2 */
  border-style: solid;
  /* 2 */
  border-color: #e5e7eb;
  /* 2 */
}

::before,
::after {
  --tw-content: '';
}

/*
1. Use a consistent sensible line-height in all browsers.
2. Prevent adjustments of font size after orientation changes in iOS.
3. Use a more readable tab size.
4. Use the user's configured `sans` font-family by default.
5. Use the user's configured `sans` font-feature-settings by default.
*/

html {
  line-height: 1.5;
  /* 1 */
  -webkit-text-size-adjust: 100%;
  /* 2 */
  -moz-tab-size: 4;
  /* 3 */
  -o-tab-size: 4;
     tab-size: 4;
  /* 3 */
  font-family: Inter var, ui-sans-serif, system-ui, -apple-system, BlinkMacSystemFont, "Segoe UI", Roboto, "Helvetica Neue", Arial, "Noto Sans", sans-serif, "Apple Color Emoji", "Segoe UI Emoji", "Segoe UI Symbol", "Noto Color Emoji";
  /* 4 */
  font-feature-settings: normal;
  /* 5 */
}

/*
1. Remove the margin in all browsers.
2. Inherit line-height from `html` so users can set them as a class directly on the `html` element.
*/

body {
  margin: 0;
  /* 1 */
  line-height: inherit;
  /* 2 */
}

/*
1. Add the correct height in Firefox.
2. Correct the inheritance of border color in Firefox. (https://bugzilla.mozilla.org/show_bug.cgi?id=190655)
3. Ensure horizontal rules are visible by default.
*/

hr {
  height: 0;
  /* 1 */
  color: inherit;
  /* 2 */
  border-top-width: 1px;
  /* 3 */
}

/*
Add the correct text decoration in Chrome, Edge, and Safari.
*/

abbr:where([title]) {
  -webkit-text-decoration: underline dotted;
          text-decoration: underline dotted;
}

/*
Remove the default font size and weight for headings.
*/

h1,
h2,
h3,
h4,
h5,
h6 {
  font-size: inherit;
  font-weight: inherit;
}

/*
Reset links to optimize for opt-in styling instead of opt-out.
*/

a {
  color: inherit;
  text-decoration: inherit;
}

/*
Add the correct font weight in Edge and Safari.
*/

b,
strong {
  font-weight: bolder;
}

/*
1. Use the user's configured `mono` font family by default.
2. Correct the odd `em` font sizing in all browsers.
*/

code,
kbd,
samp,
pre {
  font-family: ui-monospace, SFMono-Regular, Menlo, Monaco, Consolas, "Liberation Mono", "Courier New", monospace;
  /* 1 */
  font-size: 1em;
  /* 2 */
}

/*
Add the correct font size in all browsers.
*/

small {
  font-size: 80%;
}

/*
Prevent `sub` and `sup` elements from affecting the line height in all browsers.
*/

sub,
sup {
  font-size: 75%;
  line-height: 0;
  position: relative;
  vertical-align: baseline;
}

sub {
  bottom: -0.25em;
}

sup {
  top: -0.5em;
}

/*
1. Remove text indentation from table contents in Chrome and Safari. (https://bugs.chromium.org/p/chromium/issues/detail?id=999088, https://bugs.webkit.org/show_bug.cgi?id=201297)
2. Correct table border color inheritance in all Chrome and Safari. (https://bugs.chromium.org/p/chromium/issues/detail?id=935729, https://bugs.webkit.org/show_bug.cgi?id=195016)
3. Remove gaps between table borders by default.
*/

table {
  text-indent: 0;
  /* 1 */
  border-color: inherit;
  /* 2 */
  border-collapse: collapse;
  /* 3 */
}

/*
1. Change the font styles in all browsers.
2. Remove the margin in Firefox and Safari.
3. Remove default padding in all browsers.
*/

button,
input,
optgroup,
select,
textarea {
  font-family: inherit;
  /* 1 */
  font-size: 100%;
  /* 1 */
  font-weight: inherit;
  /* 1 */
  line-height: inherit;
  /* 1 */
  color: inherit;
  /* 1 */
  margin: 0;
  /* 2 */
  padding: 0;
  /* 3 */
}

/*
Remove the inheritance of text transform in Edge and Firefox.
*/

button,
select {
  text-transform: none;
}

/*
1. Correct the inability to style clickable types in iOS and Safari.
2. Remove default button styles.
*/

button,
[type='button'],
[type='reset'],
[type='submit'] {
  -webkit-appearance: button;
  /* 1 */
  background-color: transparent;
  /* 2 */
  background-image: none;
  /* 2 */
}

/*
Use the modern Firefox focus style for all focusable elements.
*/

:-moz-focusring {
  outline: auto;
}

/*
Remove the additional `:invalid` styles in Firefox. (https://github.com/mozilla/gecko-dev/blob/2f9eacd9d3d995c937b4251a5557d95d494c9be1/layout/style/res/forms.css#L728-L737)
*/

:-moz-ui-invalid {
  box-shadow: none;
}

/*
Add the correct vertical alignment in Chrome and Firefox.
*/

progress {
  vertical-align: baseline;
}

/*
Correct the cursor style of increment and decrement buttons in Safari.
*/

::-webkit-inner-spin-button,
::-webkit-outer-spin-button {
  height: auto;
}

/*
1. Correct the odd appearance in Chrome and Safari.
2. Correct the outline style in Safari.
*/

[type='search'] {
  -webkit-appearance: textfield;
  /* 1 */
  outline-offset: -2px;
  /* 2 */
}

/*
Remove the inner padding in Chrome and Safari on macOS.
*/

::-webkit-search-decoration {
  -webkit-appearance: none;
}

/*
1. Correct the inability to style clickable types in iOS and Safari.
2. Change font properties to `inherit` in Safari.
*/

::-webkit-file-upload-button {
  -webkit-appearance: button;
  /* 1 */
  font: inherit;
  /* 2 */
}

/*
Add the correct display in Chrome and Safari.
*/

summary {
  display: list-item;
}

/*
Removes the default spacing and border for appropriate elements.
*/

blockquote,
dl,
dd,
h1,
h2,
h3,
h4,
h5,
h6,
hr,
figure,
p,
pre {
  margin: 0;
}

fieldset {
  margin: 0;
  padding: 0;
}

legend {
  padding: 0;
}

ol,
ul,
menu {
  list-style: none;
  margin: 0;
  padding: 0;
}

/*
Prevent resizing textareas horizontally by default.
*/

textarea {
  resize: vertical;
}

/*
1. Reset the default placeholder opacity in Firefox. (https://github.com/tailwindlabs/tailwindcss/issues/3300)
2. Set the default placeholder color to the user's configured gray 400 color.
*/

input::-moz-placeholder, textarea::-moz-placeholder {
  opacity: 1;
  /* 1 */
  color: #9ca3af;
  /* 2 */
}

input::placeholder,
textarea::placeholder {
  opacity: 1;
  /* 1 */
  color: #9ca3af;
  /* 2 */
}

/*
Set the default cursor for buttons.
*/

button,
[role="button"] {
  cursor: pointer;
}

/*
Make sure disabled buttons don't get the pointer cursor.
*/

:disabled {
  cursor: default;
}

/*
1. Make replaced elements `display: block` by default. (https://github.com/mozdevs/cssremedy/issues/14)
2. Add `vertical-align: middle` to align replaced elements more sensibly by default. (https://github.com/jensimmons/cssremedy/issues/14#issuecomment-634934210)
   This can trigger a poorly considered lint error in some tools but is included by design.
*/

img,
svg,
video,
canvas,
audio,
iframe,
embed,
object {
  display: block;
  /* 1 */
  vertical-align: middle;
  /* 2 */
}

/*
Constrain images and videos to the parent width and preserve their intrinsic aspect ratio. (https://github.com/mozdevs/cssremedy/issues/14)
*/

img,
video {
  max-width: 100%;
  height: auto;
}

/* Make elements with the HTML hidden attribute stay hidden by default */

[hidden] {
  display: none;
}

[type='text'],[type='email'],[type='url'],[type='password'],[type='number'],[type='date'],[type='datetime-local'],[type='month'],[type='search'],[type='tel'],[type='time'],[type='week'],[multiple],textarea,select {
  -webkit-appearance: none;
     -moz-appearance: none;
          appearance: none;
  background-color: #fff;
  border-color: #6b7280;
  border-width: 1px;
  border-radius: 0px;
  padding-top: 0.5rem;
  padding-right: 0.75rem;
  padding-bottom: 0.5rem;
  padding-left: 0.75rem;
  font-size: 1rem;
  line-height: 1.5rem;
  --tw-shadow: 0 0 #0000;
}

[type='text']:focus, [type='email']:focus, [type='url']:focus, [type='password']:focus, [type='number']:focus, [type='date']:focus, [type='datetime-local']:focus, [type='month']:focus, [type='search']:focus, [type='tel']:focus, [type='time']:focus, [type='week']:focus, [multiple]:focus, textarea:focus, select:focus {
  outline: 2px solid transparent;
  outline-offset: 2px;
  --tw-ring-inset: var(--tw-empty,/*!*/ /*!*/);
  --tw-ring-offset-width: 0px;
  --tw-ring-offset-color: #fff;
  --tw-ring-color: #2563eb;
  --tw-ring-offset-shadow: var(--tw-ring-inset) 0 0 0 var(--tw-ring-offset-width) var(--tw-ring-offset-color);
  --tw-ring-shadow: var(--tw-ring-inset) 0 0 0 calc(1px + var(--tw-ring-offset-width)) var(--tw-ring-color);
  box-shadow: var(--tw-ring-offset-shadow), var(--tw-ring-shadow), var(--tw-shadow);
  border-color: #2563eb;
}

input::-moz-placeholder, textarea::-moz-placeholder {
  color: #6b7280;
  opacity: 1;
}

input::placeholder,textarea::placeholder {
  color: #6b7280;
  opacity: 1;
}

::-webkit-datetime-edit-fields-wrapper {
  padding: 0;
}

::-webkit-date-and-time-value {
  min-height: 1.5em;
}

::-webkit-datetime-edit,::-webkit-datetime-edit-year-field,::-webkit-datetime-edit-month-field,::-webkit-datetime-edit-day-field,::-webkit-datetime-edit-hour-field,::-webkit-datetime-edit-minute-field,::-webkit-datetime-edit-second-field,::-webkit-datetime-edit-millisecond-field,::-webkit-datetime-edit-meridiem-field {
  padding-top: 0;
  padding-bottom: 0;
}

select {
  background-image: url("data:image/svg+xml,%3csvg xmlns='http://www.w3.org/2000/svg' fill='none' viewBox='0 0 20 20'%3e%3cpath stroke='%236b7280' stroke-linecap='round' stroke-linejoin='round' stroke-width='1.5' d='M6 8l4 4 4-4'/%3e%3c/svg%3e");
  background-position: right 0.5rem center;
  background-repeat: no-repeat;
  background-size: 1.5em 1.5em;
  padding-right: 2.5rem;
  -webkit-print-color-adjust: exact;
          print-color-adjust: exact;
}

[multiple] {
  background-image: initial;
  background-position: initial;
  background-repeat: unset;
  background-size: initial;
  padding-right: 0.75rem;
  -webkit-print-color-adjust: unset;
          print-color-adjust: unset;
}

[type='checkbox'],[type='radio'] {
  -webkit-appearance: none;
     -moz-appearance: none;
          appearance: none;
  padding: 0;
  -webkit-print-color-adjust: exact;
          print-color-adjust: exact;
  display: inline-block;
  vertical-align: middle;
  background-origin: border-box;
  -webkit-user-select: none;
     -moz-user-select: none;
          user-select: none;
  flex-shrink: 0;
  height: 1rem;
  width: 1rem;
  color: #2563eb;
  background-color: #fff;
  border-color: #6b7280;
  border-width: 1px;
  --tw-shadow: 0 0 #0000;
}

[type='checkbox'] {
  border-radius: 0px;
}

[type='radio'] {
  border-radius: 100%;
}

[type='checkbox']:focus,[type='radio']:focus {
  outline: 2px solid transparent;
  outline-offset: 2px;
  --tw-ring-inset: var(--tw-empty,/*!*/ /*!*/);
  --tw-ring-offset-width: 2px;
  --tw-ring-offset-color: #fff;
  --tw-ring-color: #2563eb;
  --tw-ring-offset-shadow: var(--tw-ring-inset) 0 0 0 var(--tw-ring-offset-width) var(--tw-ring-offset-color);
  --tw-ring-shadow: var(--tw-ring-inset) 0 0 0 calc(2px + var(--tw-ring-offset-width)) var(--tw-ring-color);
  box-shadow: var(--tw-ring-offset-shadow), var(--tw-ring-shadow), var(--tw-shadow);
}

[type='checkbox']:checked,[type='radio']:checked {
  border-color: transparent;
  background-color: currentColor;
  background-size: 100% 100%;
  background-position: center;
  background-repeat: no-repeat;
}

[type='checkbox']:checked {
  background-image: url("data:image/svg+xml,%3csvg viewBox='0 0 16 16' fill='white' xmlns='http://www.w3.org/2000/svg'%3e%3cpath d='M12.207 4.793a1 1 0 010 1.414l-5 5a1 1 0 01-1.414 0l-2-2a1 1 0 011.414-1.414L6.5 9.086l4.293-4.293a1 1 0 011.414 0z'/%3e%3c/svg%3e");
}

[type='radio']:checked {
  background-image: url("data:image/svg+xml,%3csvg viewBox='0 0 16 16' fill='white' xmlns='http://www.w3.org/2000/svg'%3e%3ccircle cx='8' cy='8' r='3'/%3e%3c/svg%3e");
}

[type='checkbox']:checked:hover,[type='checkbox']:checked:focus,[type='radio']:checked:hover,[type='radio']:checked:focus {
  border-color: transparent;
  background-color: currentColor;
}

[type='checkbox']:indeterminate {
  background-image: url("data:image/svg+xml,%3csvg xmlns='http://www.w3.org/2000/svg' fill='none' viewBox='0 0 16 16'%3e%3cpath stroke='white' stroke-linecap='round' stroke-linejoin='round' stroke-width='2' d='M4 8h8'/%3e%3c/svg%3e");
  border-color: transparent;
  background-color: currentColor;
  background-size: 100% 100%;
  background-position: center;
  background-repeat: no-repeat;
}

[type='checkbox']:indeterminate:hover,[type='checkbox']:indeterminate:focus {
  border-color: transparent;
  background-color: currentColor;
}

[type='file'] {
  background: unset;
  border-color: inherit;
  border-width: 0;
  border-radius: 0;
  padding: 0;
  font-size: unset;
  line-height: inherit;
}

[type='file']:focus {
  outline: 1px solid ButtonText;
  outline: 1px auto -webkit-focus-ring-color;
}

*, ::before, ::after {
  --tw-border-spacing-x: 0;
  --tw-border-spacing-y: 0;
  --tw-translate-x: 0;
  --tw-translate-y: 0;
  --tw-rotate: 0;
  --tw-skew-x: 0;
  --tw-skew-y: 0;
  --tw-scale-x: 1;
  --tw-scale-y: 1;
  --tw-pan-x:  ;
  --tw-pan-y:  ;
  --tw-pinch-zoom:  ;
  --tw-scroll-snap-strictness: proximity;
  --tw-ordinal:  ;
  --tw-slashed-zero:  ;
  --tw-numeric-figure:  ;
  --tw-numeric-spacing:  ;
  --tw-numeric-fraction:  ;
  --tw-ring-inset:  ;
  --tw-ring-offset-width: 0px;
  --tw-ring-offset-color: #fff;
  --tw-ring-color: rgb(59 130 246 / 0.5);
  --tw-ring-offset-shadow: 0 0 #0000;
  --tw-ring-shadow: 0 0 #0000;
  --tw-shadow: 0 0 #0000;
  --tw-shadow-colored: 0 0 #0000;
  --tw-blur:  ;
  --tw-brightness:  ;
  --tw-contrast:  ;
  --tw-grayscale:  ;
  --tw-hue-rotate:  ;
  --tw-invert:  ;
  --tw-saturate:  ;
  --tw-sepia:  ;
  --tw-drop-shadow:  ;
  --tw-backdrop-blur:  ;
  --tw-backdrop-brightness:  ;
  --tw-backdrop-contrast:  ;
  --tw-backdrop-grayscale:  ;
  --tw-backdrop-hue-rotate:  ;
  --tw-backdrop-invert:  ;
  --tw-backdrop-opacity:  ;
  --tw-backdrop-saturate:  ;
  --tw-backdrop-sepia:  ;
}

::backdrop {
  --tw-border-spacing-x: 0;
  --tw-border-spacing-y: 0;
  --tw-translate-x: 0;
  --tw-translate-y: 0;
  --tw-rotate: 0;
  --tw-skew-x: 0;
  --tw-skew-y: 0;
  --tw-scale-x: 1;
  --tw-scale-y: 1;
  --tw-pan-x:  ;
  --tw-pan-y:  ;
  --tw-pinch-zoom:  ;
  --tw-scroll-snap-strictness: proximity;
  --tw-ordinal:  ;
  --tw-slashed-zero:  ;
  --tw-numeric-figure:  ;
  --tw-numeric-spacing:  ;
  --tw-numeric-fraction:  ;
  --tw-ring-inset:  ;
  --tw-ring-offset-width: 0px;
  --tw-ring-offset-color: #fff;
  --tw-ring-color: rgb(59 130 246 / 0.5);
  --tw-ring-offset-shadow: 0 0 #0000;
  --tw-ring-shadow: 0 0 #0000;
  --tw-shadow: 0 0 #0000;
  --tw-shadow-colored: 0 0 #0000;
  --tw-blur:  ;
  --tw-brightness:  ;
  --tw-contrast:  ;
  --tw-grayscale:  ;
  --tw-hue-rotate:  ;
  --tw-invert:  ;
  --tw-saturate:  ;
  --tw-sepia:  ;
  --tw-drop-shadow:  ;
  --tw-backdrop-blur:  ;
  --tw-backdrop-brightness:  ;
  --tw-backdrop-contrast:  ;
  --tw-backdrop-grayscale:  ;
  --tw-backdrop-hue-rotate:  ;
  --tw-backdrop-invert:  ;
  --tw-backdrop-opacity:  ;
  --tw-backdrop-saturate:  ;
  --tw-backdrop-sepia:  ;
}

.container {
  width: 100%;
}

@media (min-width: 640px) {
  .container {
    max-width: 640px;
  }
}

@media (min-width: 768px) {
  .container {
    max-width: 768px;
  }
}

@media (min-width: 1024px) {
  .container {
    max-width: 1024px;
  }
}

@media (min-width: 1280px) {
  .container {
    max-width: 1280px;
  }
}

@media (min-width: 1536px) {
  .container {
    max-width: 1536px;
  }
}

.absolute {
  position: absolute;
}

.relative {
  position: relative;
}

.left-0 {
  left: 0px;
}

.top-1 {
  top: 0.25rem;
}

.mx-2 {
  margin-left: 0.5rem;
  margin-right: 0.5rem;
}

.mx-auto {
  margin-left: auto;
  margin-right: auto;
}

<<<<<<< HEAD
=======
.my-6 {
  margin-top: 1.5rem;
  margin-bottom: 1.5rem;
}

>>>>>>> 1185bf98
.my-4 {
  margin-top: 1rem;
  margin-bottom: 1rem;
}

.mb-2 {
  margin-bottom: 0.5rem;
}

.mb-4 {
  margin-bottom: 1rem;
}

.mb-6 {
  margin-bottom: 1.5rem;
}

.mb-8 {
  margin-bottom: 2rem;
}

.ml-4 {
  margin-left: 1rem;
}

.mr-3 {
  margin-right: 0.75rem;
}

.mr-4 {
  margin-right: 1rem;
}

.mt-2 {
  margin-top: 0.5rem;
}

.mt-4 {
  margin-top: 1rem;
}

.mr-2 {
  margin-right: 0.5rem;
}

.block {
  display: block;
}

.flex {
  display: flex;
}

.inline-flex {
  display: inline-flex;
}

.table {
  display: table;
}

.hidden {
  display: none;
}

.h-6 {
  height: 1.5rem;
}

.w-1\/6 {
  width: 16.666667%;
}

.w-10 {
  width: 2.5rem;
}

.w-2\/6 {
  width: 33.333333%;
}

.w-3\/6 {
  width: 50%;
}

.w-6 {
  width: 1.5rem;
}

.w-full {
  width: 100%;
}

.table-fixed {
  table-layout: fixed;
}

.cursor-pointer {
  cursor: pointer;
}

.flex-col {
  flex-direction: column;
}

.flex-wrap {
  flex-wrap: wrap;
}

.items-center {
  align-items: center;
}

.justify-center {
  justify-content: center;
}

.justify-between {
  justify-content: space-between;
}

.overflow-hidden {
  overflow: hidden;
}

.text-ellipsis {
  text-overflow: ellipsis;
}

.rounded-lg {
  border-radius: 0.5rem;
}

.rounded-md {
  border-radius: 0.375rem;
}

.rounded-b {
  border-bottom-right-radius: 0.25rem;
  border-bottom-left-radius: 0.25rem;
}

.border {
  border-width: 1px;
}

.border-2 {
  border-width: 2px;
}

.border-b {
  border-bottom-width: 1px;
}

.border-t-4 {
  border-top-width: 4px;
}

.border-solid {
  border-style: solid;
}

.border-gray-200 {
  --tw-border-opacity: 1;
  border-color: rgb(229 231 235 / var(--tw-border-opacity));
}

.border-gray-300 {
  --tw-border-opacity: 1;
  border-color: rgb(209 213 219 / var(--tw-border-opacity));
}

.border-gray-600 {
  --tw-border-opacity: 1;
  border-color: rgb(75 85 99 / var(--tw-border-opacity));
}

.border-green-500 {
  --tw-border-opacity: 1;
  border-color: rgb(34 197 94 / var(--tw-border-opacity));
}

.border-yellow-600 {
  --tw-border-opacity: 1;
  border-color: rgb(202 138 4 / var(--tw-border-opacity));
}

.border-slate-200 {
  --tw-border-opacity: 1;
  border-color: rgb(226 232 240 / var(--tw-border-opacity));
}

.bg-gray-50 {
  --tw-bg-opacity: 1;
  background-color: rgb(249 250 251 / var(--tw-bg-opacity));
}

.bg-green-100 {
  --tw-bg-opacity: 1;
  background-color: rgb(220 252 231 / var(--tw-bg-opacity));
}

.bg-white {
  --tw-bg-opacity: 1;
  background-color: rgb(255 255 255 / var(--tw-bg-opacity));
}

.fill-current {
  fill: currentColor;
}

.object-contain {
  -o-object-fit: contain;
     object-fit: contain;
}

.p-2 {
  padding: 0.5rem;
}

.p-2\.5 {
  padding: 0.625rem;
}

.p-6 {
  padding: 1.5rem;
}

.px-4 {
  padding-left: 1rem;
  padding-right: 1rem;
}

.px-5 {
  padding-left: 1.25rem;
  padding-right: 1.25rem;
}

.px-6 {
  padding-left: 1.5rem;
  padding-right: 1.5rem;
}

.py-1 {
  padding-top: 0.25rem;
  padding-bottom: 0.25rem;
}

.py-2 {
  padding-top: 0.5rem;
  padding-bottom: 0.5rem;
}

.py-3 {
  padding-top: 0.75rem;
  padding-bottom: 0.75rem;
}

.py-4 {
  padding-top: 1rem;
  padding-bottom: 1rem;
}

.pb-4 {
  padding-bottom: 1rem;
}

.pl-10 {
  padding-left: 2.5rem;
}

.pl-5 {
  padding-left: 1.25rem;
}

.pl-6 {
  padding-left: 1.5rem;
}

.pr-10 {
  padding-right: 2.5rem;
}

.text-left {
  text-align: left;
}

.font-headline {
  font-family: Catamaran, "Inter var", Helvetica, Arial, sans-serif;
}

.text-2xl {
  font-size: 1.5rem;
  line-height: 2rem;
}

.text-sm {
  font-size: 0.875rem;
  line-height: 1.25rem;
}

.text-xl {
  font-size: 1.25rem;
  line-height: 1.75rem;
}

.text-xs {
  font-size: 0.75rem;
  line-height: 1rem;
}

.font-bold {
  font-weight: 700;
}

.font-medium {
  font-weight: 500;
}

.uppercase {
  text-transform: uppercase;
}

.text-gray-400 {
  --tw-text-opacity: 1;
  color: rgb(156 163 175 / var(--tw-text-opacity));
}

.text-gray-500 {
  --tw-text-opacity: 1;
  color: rgb(107 114 128 / var(--tw-text-opacity));
}

.text-gray-700 {
  --tw-text-opacity: 1;
  color: rgb(55 65 81 / var(--tw-text-opacity));
}

.text-gray-900 {
  --tw-text-opacity: 1;
  color: rgb(17 24 39 / var(--tw-text-opacity));
}

.text-green-700 {
  --tw-text-opacity: 1;
  color: rgb(21 128 61 / var(--tw-text-opacity));
}

.text-red-400 {
  --tw-text-opacity: 1;
  color: rgb(248 113 113 / var(--tw-text-opacity));
}

.text-slate-400 {
  --tw-text-opacity: 1;
  color: rgb(148 163 184 / var(--tw-text-opacity));
}

.text-yellow-600 {
  --tw-text-opacity: 1;
  color: rgb(202 138 4 / var(--tw-text-opacity));
}

.underline {
  text-decoration-line: underline;
}

.shadow {
  --tw-shadow: 0 1px 3px 0 rgb(0 0 0 / 0.1), 0 1px 2px -1px rgb(0 0 0 / 0.1);
  --tw-shadow-colored: 0 1px 3px 0 var(--tw-shadow-color), 0 1px 2px -1px var(--tw-shadow-color);
  box-shadow: var(--tw-ring-offset-shadow, 0 0 #0000), var(--tw-ring-shadow, 0 0 #0000), var(--tw-shadow);
}

.shadow-md {
  --tw-shadow: 0 4px 6px -1px rgb(0 0 0 / 0.1), 0 2px 4px -2px rgb(0 0 0 / 0.1);
  --tw-shadow-colored: 0 4px 6px -1px var(--tw-shadow-color), 0 2px 4px -2px var(--tw-shadow-color);
  box-shadow: var(--tw-ring-offset-shadow, 0 0 #0000), var(--tw-ring-shadow, 0 0 #0000), var(--tw-shadow);
}

.transition {
  transition-property: color, background-color, border-color, text-decoration-color, fill, stroke, opacity, box-shadow, transform, filter, -webkit-backdrop-filter;
  transition-property: color, background-color, border-color, text-decoration-color, fill, stroke, opacity, box-shadow, transform, filter, backdrop-filter;
  transition-property: color, background-color, border-color, text-decoration-color, fill, stroke, opacity, box-shadow, transform, filter, backdrop-filter, -webkit-backdrop-filter;
  transition-timing-function: cubic-bezier(0.4, 0, 0.2, 1);
  transition-duration: 150ms;
}

.duration-150 {
  transition-duration: 150ms;
}

.hover\:bg-gray-50:hover {
  --tw-bg-opacity: 1;
  background-color: rgb(249 250 251 / var(--tw-bg-opacity));
}

.focus\:border-blue-500:focus {
  --tw-border-opacity: 1;
  border-color: rgb(59 130 246 / var(--tw-border-opacity));
}

.focus\:outline-none:focus {
  outline: 2px solid transparent;
  outline-offset: 2px;
}

.focus\:ring-blue-500:focus {
  --tw-ring-opacity: 1;
  --tw-ring-color: rgb(59 130 246 / var(--tw-ring-opacity));
}

.focus-visible\:ring-2:focus-visible {
  --tw-ring-offset-shadow: var(--tw-ring-inset) 0 0 0 var(--tw-ring-offset-width) var(--tw-ring-offset-color);
  --tw-ring-shadow: var(--tw-ring-inset) 0 0 0 calc(2px + var(--tw-ring-offset-width)) var(--tw-ring-color);
  box-shadow: var(--tw-ring-offset-shadow), var(--tw-ring-shadow), var(--tw-shadow, 0 0 #0000);
}

.focus-visible\:ring-offset-2:focus-visible {
  --tw-ring-offset-width: 2px;
}

@media (prefers-color-scheme: dark) {
  .dark\:border-gray-600 {
    --tw-border-opacity: 1;
    border-color: rgb(75 85 99 / var(--tw-border-opacity));
  }

  .dark\:border-gray-700 {
    --tw-border-opacity: 1;
    border-color: rgb(55 65 81 / var(--tw-border-opacity));
  }

  .dark\:border-neutral-800 {
    --tw-border-opacity: 1;
    border-color: rgb(38 38 38 / var(--tw-border-opacity));
  }

  .dark\:bg-gray-700 {
    --tw-bg-opacity: 1;
    background-color: rgb(55 65 81 / var(--tw-bg-opacity));
  }

  .dark\:bg-gray-800 {
    --tw-bg-opacity: 1;
    background-color: rgb(31 41 55 / var(--tw-bg-opacity));
  }

  .dark\:bg-surface-02dp {
    --tw-bg-opacity: 1;
    background-color: rgb(36 36 36 / var(--tw-bg-opacity));
  }

  .dark\:text-gray-400 {
    --tw-text-opacity: 1;
    color: rgb(156 163 175 / var(--tw-text-opacity));
  }

  .dark\:text-neutral-200 {
    --tw-text-opacity: 1;
    color: rgb(229 229 229 / var(--tw-text-opacity));
  }

  .dark\:text-white {
    --tw-text-opacity: 1;
    color: rgb(255 255 255 / var(--tw-text-opacity));
  }

  .dark\:placeholder-gray-400::-moz-placeholder {
    --tw-placeholder-opacity: 1;
    color: rgb(156 163 175 / var(--tw-placeholder-opacity));
  }

  .dark\:placeholder-gray-400::placeholder {
    --tw-placeholder-opacity: 1;
    color: rgb(156 163 175 / var(--tw-placeholder-opacity));
  }

  .dark\:hover\:bg-surface-16dp:hover {
    --tw-bg-opacity: 1;
    background-color: rgb(56 56 56 / var(--tw-bg-opacity));
  }

  .dark\:focus\:border-blue-500:focus {
    --tw-border-opacity: 1;
    border-color: rgb(59 130 246 / var(--tw-border-opacity));
  }

  .dark\:focus\:ring-blue-500:focus {
    --tw-ring-opacity: 1;
    --tw-ring-color: rgb(59 130 246 / var(--tw-ring-opacity));
  }
}

@media (min-width: 768px) {
  .md\:ml-0 {
    margin-left: 0px;
  }

  .md\:flex {
    display: flex;
  }

  .md\:flex-1 {
    flex: 1 1 0%;
  }
}

@media (min-width: 1024px) {
  .lg\:w-8\/12 {
    width: 66.666667%;
  }
}<|MERGE_RESOLUTION|>--- conflicted
+++ resolved
@@ -739,19 +739,16 @@
   margin-right: auto;
 }
 
-<<<<<<< HEAD
-=======
+.my-4 {
+  margin-top: 1rem;
+  margin-bottom: 1rem;
+}
+
 .my-6 {
   margin-top: 1.5rem;
   margin-bottom: 1.5rem;
 }
 
->>>>>>> 1185bf98
-.my-4 {
-  margin-top: 1rem;
-  margin-bottom: 1rem;
-}
-
 .mb-2 {
   margin-bottom: 0.5rem;
 }
@@ -772,6 +769,10 @@
   margin-left: 1rem;
 }
 
+.mr-2 {
+  margin-right: 0.5rem;
+}
+
 .mr-3 {
   margin-right: 0.75rem;
 }
@@ -786,10 +787,6 @@
 
 .mt-4 {
   margin-top: 1rem;
-}
-
-.mr-2 {
-  margin-right: 0.5rem;
 }
 
 .block {
@@ -905,10 +902,6 @@
   border-top-width: 4px;
 }
 
-.border-solid {
-  border-style: solid;
-}
-
 .border-gray-200 {
   --tw-border-opacity: 1;
   border-color: rgb(229 231 235 / var(--tw-border-opacity));
@@ -927,11 +920,6 @@
 .border-green-500 {
   --tw-border-opacity: 1;
   border-color: rgb(34 197 94 / var(--tw-border-opacity));
-}
-
-.border-yellow-600 {
-  --tw-border-opacity: 1;
-  border-color: rgb(202 138 4 / var(--tw-border-opacity));
 }
 
 .border-slate-200 {
