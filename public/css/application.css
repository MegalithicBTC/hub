--- conflicted
+++ resolved
@@ -713,10 +713,6 @@
   }
 }
 
-.pointer-events-none {
-  pointer-events: none;
-}
-
 .absolute {
   position: absolute;
 }
@@ -731,18 +727,6 @@
 
 .top-1 {
   top: 0.25rem;
-}
-
-.left-3 {
-  left: 0.75rem;
-}
-
-.top-0 {
-  top: 0px;
-}
-
-.float-left {
-  float: left;
 }
 
 .mx-2 {
@@ -775,49 +759,18 @@
   margin-right: 0.75rem;
 }
 
-.mr-4 {
-  margin-right: 1rem;
+.mt-2 {
+  margin-top: 0.5rem;
 }
 
 .mt-4 {
   margin-top: 1rem;
 }
 
-<<<<<<< HEAD
-=======
-.mb-10 {
-  margin-bottom: 2.5rem;
-}
-
-.-ml-\[1\.5rem\] {
-  margin-left: -1.5rem;
-}
-
-.mb-0 {
-  margin-bottom: 0px;
-}
-
-.mr-\[6px\] {
-  margin-right: 6px;
-}
-
-.mt-\[0\.15rem\] {
-  margin-top: 0.15rem;
-}
-
-.mt-2 {
-  margin-top: 0.5rem;
-}
-
 .block {
   display: block;
 }
 
-.inline-block {
-  display: inline-block;
-}
-
->>>>>>> 93fd0376
 .flex {
   display: flex;
 }
@@ -834,94 +787,34 @@
   display: none;
 }
 
-.h-\[1\.125rem\] {
-  height: 1.125rem;
-}
-
-.min-h-\[1\.5rem\] {
-  min-height: 1.5rem;
-}
-
-.min-h-\[auto\] {
-  min-height: auto;
+.w-1\/6 {
+  width: 16.666667%;
 }
 
 .w-10 {
   width: 2.5rem;
 }
 
+.w-2\/6 {
+  width: 33.333333%;
+}
+
+.w-3\/6 {
+  width: 50%;
+}
+
 .w-full {
   width: 100%;
 }
 
-<<<<<<< HEAD
-=======
-.w-1\/5 {
-  width: 20%;
-}
-
-.w-3\/5 {
-  width: 60%;
-}
-
-.w-1\/6 {
-  width: 16.666667%;
-}
-
-.w-2\/6 {
-  width: 33.333333%;
-}
-
-.w-3\/6 {
-  width: 50%;
-}
-
-.w-\[1\.125rem\] {
-  width: 1.125rem;
-}
-
-.max-w-\[90\%\] {
-  max-width: 90%;
-}
-
-.max-w-sm {
-  max-width: 24rem;
-}
-
-.table-auto {
-  table-layout: auto;
-}
-
 .table-fixed {
   table-layout: fixed;
 }
 
-.origin-\[0_0\] {
-  transform-origin: 0 0;
-}
-
->>>>>>> 93fd0376
 .cursor-pointer {
   cursor: pointer;
 }
 
-<<<<<<< HEAD
-=======
-.appearance-none {
-  -webkit-appearance: none;
-     -moz-appearance: none;
-          appearance: none;
-}
-
-.flex-row {
-  flex-direction: row;
-}
-
->>>>>>> 93fd0376
-.flex-row-reverse {
-  flex-direction: row-reverse;
-}
-
 .flex-col {
   flex-direction: column;
 }
@@ -942,68 +835,28 @@
   justify-content: space-between;
 }
 
-<<<<<<< HEAD
-=======
-.divide-y > :not([hidden]) ~ :not([hidden]) {
-  --tw-divide-y-reverse: 0;
-  border-top-width: calc(1px * calc(1 - var(--tw-divide-y-reverse)));
-  border-bottom-width: calc(1px * var(--tw-divide-y-reverse));
-}
-
-.divide-gray-200 > :not([hidden]) ~ :not([hidden]) {
-  --tw-divide-opacity: 1;
-  border-color: rgb(229 231 235 / var(--tw-divide-opacity));
-}
-
 .overflow-hidden {
   overflow: hidden;
 }
 
-.truncate {
-  overflow: hidden;
-  text-overflow: ellipsis;
-  white-space: nowrap;
-}
-
 .text-ellipsis {
   text-overflow: ellipsis;
 }
 
->>>>>>> 93fd0376
+.rounded-lg {
+  border-radius: 0.5rem;
+}
+
 .rounded-md {
   border-radius: 0.375rem;
 }
 
-.rounded {
-  border-radius: 0.25rem;
-}
-
-.rounded-\[0\.25rem\] {
-  border-radius: 0.25rem;
-}
-
-.rounded-lg {
-  border-radius: 0.5rem;
-}
-
 .border {
   border-width: 1px;
 }
 
-.border-0 {
-  border-width: 0px;
-}
-
-.border-\[0\.125rem\] {
-  border-width: 0.125rem;
-}
-
 .border-b {
   border-bottom-width: 1px;
-}
-
-.border-solid {
-  border-style: solid;
 }
 
 .border-gray-200 {
@@ -1016,11 +869,6 @@
   border-color: rgb(209 213 219 / var(--tw-border-opacity));
 }
 
-.border-neutral-300 {
-  --tw-border-opacity: 1;
-  border-color: rgb(212 212 212 / var(--tw-border-opacity));
-}
-
 .bg-gray-50 {
   --tw-bg-opacity: 1;
   background-color: rgb(249 250 251 / var(--tw-bg-opacity));
@@ -1031,30 +879,11 @@
   background-color: rgb(255 255 255 / var(--tw-bg-opacity));
 }
 
-.bg-primary {
-  --tw-bg-opacity: 1;
-  background-color: rgb(248 196 85 / var(--tw-bg-opacity));
-}
-
-.bg-transparent {
-  background-color: transparent;
-}
-
 .object-contain {
   -o-object-fit: contain;
      object-fit: contain;
 }
 
-<<<<<<< HEAD
-=======
-.p-1 {
-  padding: 0.25rem;
-}
-
-.p-6 {
-  padding: 1.5rem;
-}
-
 .p-2 {
   padding: 0.5rem;
 }
@@ -1063,17 +892,6 @@
   padding: 0.625rem;
 }
 
-.px-2 {
-  padding-left: 0.5rem;
-  padding-right: 0.5rem;
-}
-
-.px-3 {
-  padding-left: 0.75rem;
-  padding-right: 0.75rem;
-}
-
->>>>>>> 93fd0376
 .px-4 {
   padding-left: 1rem;
   padding-right: 1rem;
@@ -1108,16 +926,6 @@
   padding-bottom: 1rem;
 }
 
-.py-2\.5 {
-  padding-top: 0.625rem;
-  padding-bottom: 0.625rem;
-}
-
-.py-\[0\.32rem\] {
-  padding-top: 0.32rem;
-  padding-bottom: 0.32rem;
-}
-
 .pl-10 {
   padding-left: 2.5rem;
 }
@@ -1130,21 +938,8 @@
   padding-left: 1.5rem;
 }
 
-<<<<<<< HEAD
 .pr-10 {
   padding-right: 2.5rem;
-=======
-.pl-\[0\.15rem\] {
-  padding-left: 0.15rem;
-}
-
-.pl-\[1\.5rem\] {
-  padding-left: 1.5rem;
-}
-
-.pt-\[0\.37rem\] {
-  padding-top: 0.37rem;
->>>>>>> 93fd0376
 }
 
 .text-left {
@@ -1160,11 +955,6 @@
   line-height: 2rem;
 }
 
-.text-lg {
-  font-size: 1.125rem;
-  line-height: 1.75rem;
-}
-
 .text-sm {
   font-size: 0.875rem;
   line-height: 1.25rem;
@@ -1188,22 +978,8 @@
   font-weight: 500;
 }
 
-<<<<<<< HEAD
 .uppercase {
   text-transform: uppercase;
-=======
-.leading-\[1\.6\] {
-  line-height: 1.6;
-}
-
-.leading-tight {
-  line-height: 1.25;
-}
-
-.text-black {
-  --tw-text-opacity: 1;
-  color: rgb(0 0 0 / var(--tw-text-opacity));
->>>>>>> 93fd0376
 }
 
 .text-gray-400 {
@@ -1221,6 +997,11 @@
   color: rgb(55 65 81 / var(--tw-text-opacity));
 }
 
+.text-gray-900 {
+  --tw-text-opacity: 1;
+  color: rgb(17 24 39 / var(--tw-text-opacity));
+}
+
 .text-green-700 {
   --tw-text-opacity: 1;
   color: rgb(21 128 61 / var(--tw-text-opacity));
@@ -1229,49 +1010,12 @@
 .text-red-400 {
   --tw-text-opacity: 1;
   color: rgb(248 113 113 / var(--tw-text-opacity));
-}
-
-.text-neutral-500 {
-  --tw-text-opacity: 1;
-  color: rgb(115 115 115 / var(--tw-text-opacity));
-}
-
-.text-white {
-  --tw-text-opacity: 1;
-  color: rgb(255 255 255 / var(--tw-text-opacity));
-}
-
-.text-blue-600 {
-  --tw-text-opacity: 1;
-  color: rgb(37 99 235 / var(--tw-text-opacity));
-}
-
-.text-gray-900 {
-  --tw-text-opacity: 1;
-  color: rgb(17 24 39 / var(--tw-text-opacity));
 }
 
 .shadow {
   --tw-shadow: 0 1px 3px 0 rgb(0 0 0 / 0.1), 0 1px 2px -1px rgb(0 0 0 / 0.1);
   --tw-shadow-colored: 0 1px 3px 0 var(--tw-shadow-color), 0 1px 2px -1px var(--tw-shadow-color);
   box-shadow: var(--tw-ring-offset-shadow, 0 0 #0000), var(--tw-ring-shadow, 0 0 #0000), var(--tw-shadow);
-}
-
-.shadow-lg {
-  --tw-shadow: 0 10px 15px -3px rgb(0 0 0 / 0.1), 0 4px 6px -4px rgb(0 0 0 / 0.1);
-  --tw-shadow-colored: 0 10px 15px -3px var(--tw-shadow-color), 0 4px 6px -4px var(--tw-shadow-color);
-  box-shadow: var(--tw-ring-offset-shadow, 0 0 #0000), var(--tw-ring-shadow, 0 0 #0000), var(--tw-shadow);
-}
-
-.shadow-md {
-  --tw-shadow: 0 4px 6px -1px rgb(0 0 0 / 0.1), 0 2px 4px -2px rgb(0 0 0 / 0.1);
-  --tw-shadow-colored: 0 4px 6px -1px var(--tw-shadow-color), 0 2px 4px -2px var(--tw-shadow-color);
-  box-shadow: var(--tw-ring-offset-shadow, 0 0 #0000), var(--tw-ring-shadow, 0 0 #0000), var(--tw-shadow);
-}
-
-.outline-none {
-  outline: 2px solid transparent;
-  outline-offset: 2px;
 }
 
 .transition {
@@ -1282,175 +1026,8 @@
   transition-duration: 150ms;
 }
 
-.transition-all {
-  transition-property: all;
-  transition-timing-function: cubic-bezier(0.4, 0, 0.2, 1);
-  transition-duration: 150ms;
-}
-
 .duration-150 {
   transition-duration: 150ms;
-}
-
-.duration-200 {
-  transition-duration: 200ms;
-}
-
-.ease-in-out {
-  transition-timing-function: cubic-bezier(0.4, 0, 0.2, 1);
-}
-
-.ease-linear {
-  transition-timing-function: linear;
-}
-
-.ease-out {
-  transition-timing-function: cubic-bezier(0, 0, 0.2, 1);
-}
-
-.before\:pointer-events-none::before {
-  content: var(--tw-content);
-  pointer-events: none;
-}
-
-.before\:absolute::before {
-  content: var(--tw-content);
-  position: absolute;
-}
-
-.before\:h-\[0\.875rem\]::before {
-  content: var(--tw-content);
-  height: 0.875rem;
-}
-
-.before\:w-\[0\.875rem\]::before {
-  content: var(--tw-content);
-  width: 0.875rem;
-}
-
-.before\:scale-0::before {
-  content: var(--tw-content);
-  --tw-scale-x: 0;
-  --tw-scale-y: 0;
-  transform: translate(var(--tw-translate-x), var(--tw-translate-y)) rotate(var(--tw-rotate)) skewX(var(--tw-skew-x)) skewY(var(--tw-skew-y)) scaleX(var(--tw-scale-x)) scaleY(var(--tw-scale-y));
-}
-
-.before\:rounded-full::before {
-  content: var(--tw-content);
-  border-radius: 9999px;
-}
-
-.before\:bg-transparent::before {
-  content: var(--tw-content);
-  background-color: transparent;
-}
-
-.before\:opacity-0::before {
-  content: var(--tw-content);
-  opacity: 0;
-}
-
-.before\:shadow-\[0px_0px_0px_13px_transparent\]::before {
-  content: var(--tw-content);
-  --tw-shadow: 0px 0px 0px 13px transparent;
-  --tw-shadow-colored: 0px 0px 0px 13px var(--tw-shadow-color);
-  box-shadow: var(--tw-ring-offset-shadow, 0 0 #0000), var(--tw-ring-shadow, 0 0 #0000), var(--tw-shadow);
-}
-
-.before\:content-\[\'\'\]::before {
-  --tw-content: '';
-  content: var(--tw-content);
-}
-
-.checked\:border-primary:checked {
-  --tw-border-opacity: 1;
-  border-color: rgb(248 196 85 / var(--tw-border-opacity));
-}
-
-.checked\:bg-primary:checked {
-  --tw-bg-opacity: 1;
-  background-color: rgb(248 196 85 / var(--tw-bg-opacity));
-}
-
-.checked\:before\:opacity-\[0\.16\]:checked::before {
-  content: var(--tw-content);
-  opacity: 0.16;
-}
-
-.checked\:after\:absolute:checked::after {
-  content: var(--tw-content);
-  position: absolute;
-}
-
-.checked\:after\:-mt-px:checked::after {
-  content: var(--tw-content);
-  margin-top: -1px;
-}
-
-.checked\:after\:ml-\[0\.25rem\]:checked::after {
-  content: var(--tw-content);
-  margin-left: 0.25rem;
-}
-
-.checked\:after\:block:checked::after {
-  content: var(--tw-content);
-  display: block;
-}
-
-.checked\:after\:h-\[0\.8125rem\]:checked::after {
-  content: var(--tw-content);
-  height: 0.8125rem;
-}
-
-.checked\:after\:w-\[0\.375rem\]:checked::after {
-  content: var(--tw-content);
-  width: 0.375rem;
-}
-
-.checked\:after\:rotate-45:checked::after {
-  content: var(--tw-content);
-  --tw-rotate: 45deg;
-  transform: translate(var(--tw-translate-x), var(--tw-translate-y)) rotate(var(--tw-rotate)) skewX(var(--tw-skew-x)) skewY(var(--tw-skew-y)) scaleX(var(--tw-scale-x)) scaleY(var(--tw-scale-y));
-}
-
-.checked\:after\:border-\[0\.125rem\]:checked::after {
-  content: var(--tw-content);
-  border-width: 0.125rem;
-}
-
-.checked\:after\:border-l-0:checked::after {
-  content: var(--tw-content);
-  border-left-width: 0px;
-}
-
-.checked\:after\:border-t-0:checked::after {
-  content: var(--tw-content);
-  border-top-width: 0px;
-}
-
-.checked\:after\:border-solid:checked::after {
-  content: var(--tw-content);
-  border-style: solid;
-}
-
-.checked\:after\:border-white:checked::after {
-  content: var(--tw-content);
-  --tw-border-opacity: 1;
-  border-color: rgb(255 255 255 / var(--tw-border-opacity));
-}
-
-.checked\:after\:bg-transparent:checked::after {
-  content: var(--tw-content);
-  background-color: transparent;
-}
-
-.checked\:after\:content-\[\'\'\]:checked::after {
-  --tw-content: '';
-  content: var(--tw-content);
-}
-
-.hover\:cursor-pointer:hover {
-  cursor: pointer;
 }
 
 .hover\:bg-gray-50:hover {
@@ -1458,217 +1035,19 @@
   background-color: rgb(249 250 251 / var(--tw-bg-opacity));
 }
 
-.hover\:underline:hover {
-  text-decoration-line: underline;
-}
-
-.hover\:shadow-lg:hover {
-  --tw-shadow: 0 10px 15px -3px rgb(0 0 0 / 0.1), 0 4px 6px -4px rgb(0 0 0 / 0.1);
-  --tw-shadow-colored: 0 10px 15px -3px var(--tw-shadow-color), 0 4px 6px -4px var(--tw-shadow-color);
-  box-shadow: var(--tw-ring-offset-shadow, 0 0 #0000), var(--tw-ring-shadow, 0 0 #0000), var(--tw-shadow);
-}
-
-.hover\:before\:opacity-\[0\.04\]:hover::before {
-  content: var(--tw-content);
-  opacity: 0.04;
-}
-
-.hover\:before\:shadow-\[0px_0px_0px_13px_rgba\(0\2c 0\2c 0\2c 0\.6\)\]:hover::before {
-  content: var(--tw-content);
-  --tw-shadow: 0px 0px 0px 13px rgba(0,0,0,0.6);
-  --tw-shadow-colored: 0px 0px 0px 13px var(--tw-shadow-color);
-  box-shadow: var(--tw-ring-offset-shadow, 0 0 #0000), var(--tw-ring-shadow, 0 0 #0000), var(--tw-shadow);
-}
-
 .focus\:border-blue-500:focus {
   --tw-border-opacity: 1;
   border-color: rgb(59 130 246 / var(--tw-border-opacity));
 }
 
-.focus\:shadow-lg:focus {
-  --tw-shadow: 0 10px 15px -3px rgb(0 0 0 / 0.1), 0 4px 6px -4px rgb(0 0 0 / 0.1);
-  --tw-shadow-colored: 0 10px 15px -3px var(--tw-shadow-color), 0 4px 6px -4px var(--tw-shadow-color);
-  box-shadow: var(--tw-ring-offset-shadow, 0 0 #0000), var(--tw-ring-shadow, 0 0 #0000), var(--tw-shadow);
-}
-
-.focus\:shadow-none:focus {
-  --tw-shadow: 0 0 #0000;
-  --tw-shadow-colored: 0 0 #0000;
-  box-shadow: var(--tw-ring-offset-shadow, 0 0 #0000), var(--tw-ring-shadow, 0 0 #0000), var(--tw-shadow);
-}
-
 .focus\:outline-none:focus {
   outline: 2px solid transparent;
   outline-offset: 2px;
 }
 
-.focus\:ring-0:focus {
-  --tw-ring-offset-shadow: var(--tw-ring-inset) 0 0 0 var(--tw-ring-offset-width) var(--tw-ring-offset-color);
-  --tw-ring-shadow: var(--tw-ring-inset) 0 0 0 calc(0px + var(--tw-ring-offset-width)) var(--tw-ring-color);
-  box-shadow: var(--tw-ring-offset-shadow), var(--tw-ring-shadow), var(--tw-shadow, 0 0 #0000);
-}
-
 .focus\:ring-blue-500:focus {
   --tw-ring-opacity: 1;
   --tw-ring-color: rgb(59 130 246 / var(--tw-ring-opacity));
-}
-
-.focus\:transition-\[border-color_0\.2s\]:focus {
-  transition-property: border-color 0.2s;
-  transition-timing-function: cubic-bezier(0.4, 0, 0.2, 1);
-  transition-duration: 150ms;
-}
-
-.focus\:placeholder\:opacity-100:focus::-moz-placeholder {
-  opacity: 1;
-}
-
-.focus\:placeholder\:opacity-100:focus::placeholder {
-  opacity: 1;
-}
-
-.focus\:before\:scale-100:focus::before {
-  content: var(--tw-content);
-  --tw-scale-x: 1;
-  --tw-scale-y: 1;
-  transform: translate(var(--tw-translate-x), var(--tw-translate-y)) rotate(var(--tw-rotate)) skewX(var(--tw-skew-x)) skewY(var(--tw-skew-y)) scaleX(var(--tw-scale-x)) scaleY(var(--tw-scale-y));
-}
-
-.focus\:before\:opacity-\[0\.12\]:focus::before {
-  content: var(--tw-content);
-  opacity: 0.12;
-}
-
-.focus\:before\:shadow-\[0px_0px_0px_13px_rgba\(0\2c 0\2c 0\2c 0\.6\)\]:focus::before {
-  content: var(--tw-content);
-  --tw-shadow: 0px 0px 0px 13px rgba(0,0,0,0.6);
-  --tw-shadow-colored: 0px 0px 0px 13px var(--tw-shadow-color);
-  box-shadow: var(--tw-ring-offset-shadow, 0 0 #0000), var(--tw-ring-shadow, 0 0 #0000), var(--tw-shadow);
-}
-
-.focus\:before\:transition-\[box-shadow_0\.2s\2c transform_0\.2s\]:focus::before {
-  content: var(--tw-content);
-  transition-property: box-shadow 0.2s,transform 0.2s;
-  transition-timing-function: cubic-bezier(0.4, 0, 0.2, 1);
-  transition-duration: 150ms;
-}
-
-.focus\:after\:absolute:focus::after {
-  content: var(--tw-content);
-  position: absolute;
-}
-
-.focus\:after\:z-\[1\]:focus::after {
-  content: var(--tw-content);
-  z-index: 1;
-}
-
-.focus\:after\:block:focus::after {
-  content: var(--tw-content);
-  display: block;
-}
-
-.focus\:after\:h-\[0\.875rem\]:focus::after {
-  content: var(--tw-content);
-  height: 0.875rem;
-}
-
-.focus\:after\:w-\[0\.875rem\]:focus::after {
-  content: var(--tw-content);
-  width: 0.875rem;
-}
-
-.focus\:after\:rounded-\[0\.125rem\]:focus::after {
-  content: var(--tw-content);
-  border-radius: 0.125rem;
-}
-
-.focus\:after\:content-\[\'\'\]:focus::after {
-  --tw-content: '';
-  content: var(--tw-content);
-}
-
-.checked\:focus\:before\:scale-100:focus:checked::before {
-  content: var(--tw-content);
-  --tw-scale-x: 1;
-  --tw-scale-y: 1;
-  transform: translate(var(--tw-translate-x), var(--tw-translate-y)) rotate(var(--tw-rotate)) skewX(var(--tw-skew-x)) skewY(var(--tw-skew-y)) scaleX(var(--tw-scale-x)) scaleY(var(--tw-scale-y));
-}
-
-.checked\:focus\:before\:shadow-\[0px_0px_0px_13px_\#3b71ca\]:focus:checked::before {
-  content: var(--tw-content);
-  --tw-shadow: 0px 0px 0px 13px #3b71ca;
-  --tw-shadow-colored: 0px 0px 0px 13px var(--tw-shadow-color);
-  box-shadow: var(--tw-ring-offset-shadow, 0 0 #0000), var(--tw-ring-shadow, 0 0 #0000), var(--tw-shadow);
-}
-
-.checked\:focus\:before\:transition-\[box-shadow_0\.2s\2c transform_0\.2s\]:focus:checked::before {
-  content: var(--tw-content);
-  transition-property: box-shadow 0.2s,transform 0.2s;
-  transition-timing-function: cubic-bezier(0.4, 0, 0.2, 1);
-  transition-duration: 150ms;
-}
-
-.checked\:focus\:after\:-mt-px:focus:checked::after {
-  content: var(--tw-content);
-  margin-top: -1px;
-}
-
-.checked\:focus\:after\:ml-\[0\.25rem\]:focus:checked::after {
-  content: var(--tw-content);
-  margin-left: 0.25rem;
-}
-
-.checked\:focus\:after\:h-\[0\.8125rem\]:focus:checked::after {
-  content: var(--tw-content);
-  height: 0.8125rem;
-}
-
-.checked\:focus\:after\:w-\[0\.375rem\]:focus:checked::after {
-  content: var(--tw-content);
-  width: 0.375rem;
-}
-
-.checked\:focus\:after\:rotate-45:focus:checked::after {
-  content: var(--tw-content);
-  --tw-rotate: 45deg;
-  transform: translate(var(--tw-translate-x), var(--tw-translate-y)) rotate(var(--tw-rotate)) skewX(var(--tw-skew-x)) skewY(var(--tw-skew-y)) scaleX(var(--tw-scale-x)) scaleY(var(--tw-scale-y));
-}
-
-.checked\:focus\:after\:rounded-none:focus:checked::after {
-  content: var(--tw-content);
-  border-radius: 0px;
-}
-
-.checked\:focus\:after\:border-\[0\.125rem\]:focus:checked::after {
-  content: var(--tw-content);
-  border-width: 0.125rem;
-}
-
-.checked\:focus\:after\:border-l-0:focus:checked::after {
-  content: var(--tw-content);
-  border-left-width: 0px;
-}
-
-.checked\:focus\:after\:border-t-0:focus:checked::after {
-  content: var(--tw-content);
-  border-top-width: 0px;
-}
-
-.checked\:focus\:after\:border-solid:focus:checked::after {
-  content: var(--tw-content);
-  border-style: solid;
-}
-
-.checked\:focus\:after\:border-white:focus:checked::after {
-  content: var(--tw-content);
-  --tw-border-opacity: 1;
-  border-color: rgb(255 255 255 / var(--tw-border-opacity));
-}
-
-.checked\:focus\:after\:bg-transparent:focus:checked::after {
-  content: var(--tw-content);
-  background-color: transparent;
 }
 
 .focus-visible\:ring-2:focus-visible {
@@ -1681,54 +1060,12 @@
   --tw-ring-offset-width: 2px;
 }
 
-.active\:shadow-lg:active {
-  --tw-shadow: 0 10px 15px -3px rgb(0 0 0 / 0.1), 0 4px 6px -4px rgb(0 0 0 / 0.1);
-  --tw-shadow-colored: 0 10px 15px -3px var(--tw-shadow-color), 0 4px 6px -4px var(--tw-shadow-color);
-  box-shadow: var(--tw-ring-offset-shadow, 0 0 #0000), var(--tw-ring-shadow, 0 0 #0000), var(--tw-shadow);
-}
-
-.peer:focus ~ .peer-focus\:-translate-y-\[0\.9rem\] {
-  --tw-translate-y: -0.9rem;
-  transform: translate(var(--tw-translate-x), var(--tw-translate-y)) rotate(var(--tw-rotate)) skewX(var(--tw-skew-x)) skewY(var(--tw-skew-y)) scaleX(var(--tw-scale-x)) scaleY(var(--tw-scale-y));
-}
-
-.peer:focus ~ .peer-focus\:scale-\[0\.8\] {
-  --tw-scale-x: 0.8;
-  --tw-scale-y: 0.8;
-  transform: translate(var(--tw-translate-x), var(--tw-translate-y)) rotate(var(--tw-rotate)) skewX(var(--tw-skew-x)) skewY(var(--tw-skew-y)) scaleX(var(--tw-scale-x)) scaleY(var(--tw-scale-y));
-}
-
-.peer:focus ~ .peer-focus\:text-primary {
-  --tw-text-opacity: 1;
-  color: rgb(248 196 85 / var(--tw-text-opacity));
-}
-
-.data-\[te-input-state-active\]\:placeholder\:opacity-100[data-te-input-state-active]::-moz-placeholder {
-  opacity: 1;
-}
-
-.data-\[te-input-state-active\]\:placeholder\:opacity-100[data-te-input-state-active]::placeholder {
-  opacity: 1;
-}
-
-.peer[data-te-input-state-active] ~ .peer-data-\[te-input-state-active\]\:-translate-y-\[0\.9rem\] {
-  --tw-translate-y: -0.9rem;
-  transform: translate(var(--tw-translate-x), var(--tw-translate-y)) rotate(var(--tw-rotate)) skewX(var(--tw-skew-x)) skewY(var(--tw-skew-y)) scaleX(var(--tw-scale-x)) scaleY(var(--tw-scale-y));
-}
-
-.peer[data-te-input-state-active] ~ .peer-data-\[te-input-state-active\]\:scale-\[0\.8\] {
-  --tw-scale-x: 0.8;
-  --tw-scale-y: 0.8;
-  transform: translate(var(--tw-translate-x), var(--tw-translate-y)) rotate(var(--tw-rotate)) skewX(var(--tw-skew-x)) skewY(var(--tw-skew-y)) scaleX(var(--tw-scale-x)) scaleY(var(--tw-scale-y));
-}
-
-@media (prefers-reduced-motion: reduce) {
-  .motion-reduce\:transition-none {
-    transition-property: none;
-  }
-}
-
 @media (prefers-color-scheme: dark) {
+  .dark\:border-gray-600 {
+    --tw-border-opacity: 1;
+    border-color: rgb(75 85 99 / var(--tw-border-opacity));
+  }
+
   .dark\:border-gray-700 {
     --tw-border-opacity: 1;
     border-color: rgb(55 65 81 / var(--tw-border-opacity));
@@ -1739,16 +1076,6 @@
     border-color: rgb(38 38 38 / var(--tw-border-opacity));
   }
 
-  .dark\:border-neutral-600 {
-    --tw-border-opacity: 1;
-    border-color: rgb(82 82 82 / var(--tw-border-opacity));
-  }
-
-  .dark\:border-gray-600 {
-    --tw-border-opacity: 1;
-    border-color: rgb(75 85 99 / var(--tw-border-opacity));
-  }
-
   .dark\:bg-gray-700 {
     --tw-bg-opacity: 1;
     background-color: rgb(55 65 81 / var(--tw-bg-opacity));
@@ -1764,11 +1091,6 @@
     background-color: rgb(36 36 36 / var(--tw-bg-opacity));
   }
 
-  .dark\:bg-neutral-700 {
-    --tw-bg-opacity: 1;
-    background-color: rgb(64 64 64 / var(--tw-bg-opacity));
-  }
-
   .dark\:text-gray-400 {
     --tw-text-opacity: 1;
     color: rgb(156 163 175 / var(--tw-text-opacity));
@@ -1779,11 +1101,6 @@
     color: rgb(229 229 229 / var(--tw-text-opacity));
   }
 
-  .dark\:text-blue-500 {
-    --tw-text-opacity: 1;
-    color: rgb(59 130 246 / var(--tw-text-opacity));
-  }
-
   .dark\:text-white {
     --tw-text-opacity: 1;
     color: rgb(255 255 255 / var(--tw-text-opacity));
@@ -1799,26 +1116,6 @@
     color: rgb(156 163 175 / var(--tw-placeholder-opacity));
   }
 
-  .dark\:placeholder\:text-neutral-200::-moz-placeholder {
-    --tw-text-opacity: 1;
-    color: rgb(229 229 229 / var(--tw-text-opacity));
-  }
-
-  .dark\:placeholder\:text-neutral-200::placeholder {
-    --tw-text-opacity: 1;
-    color: rgb(229 229 229 / var(--tw-text-opacity));
-  }
-
-  .dark\:checked\:border-primary:checked {
-    --tw-border-opacity: 1;
-    border-color: rgb(248 196 85 / var(--tw-border-opacity));
-  }
-
-  .dark\:checked\:bg-primary:checked {
-    --tw-bg-opacity: 1;
-    background-color: rgb(248 196 85 / var(--tw-bg-opacity));
-  }
-
   .dark\:hover\:bg-surface-16dp:hover {
     --tw-bg-opacity: 1;
     background-color: rgb(56 56 56 / var(--tw-bg-opacity));
@@ -1833,11 +1130,6 @@
     --tw-ring-opacity: 1;
     --tw-ring-color: rgb(59 130 246 / var(--tw-ring-opacity));
   }
-
-  .peer:focus ~ .dark\:peer-focus\:text-neutral-200 {
-    --tw-text-opacity: 1;
-    color: rgb(229 229 229 / var(--tw-text-opacity));
-  }
 }
 
 @media (min-width: 768px) {
@@ -1849,10 +1141,6 @@
     display: flex;
   }
 
-  .md\:hidden {
-    display: none;
-  }
-
   .md\:flex-1 {
     flex: 1 1 0%;
   }
@@ -1862,20 +1150,4 @@
   .lg\:w-8\/12 {
     width: 66.666667%;
   }
-<<<<<<< HEAD
-=======
-
-  .lg\:px-12 {
-    padding-left: 3rem;
-    padding-right: 3rem;
-  }
-}
-
-.\[\&\:not\(\[data-te-input-placeholder-active\]\)\]\:placeholder\:opacity-0:not([data-te-input-placeholder-active])::-moz-placeholder {
-  opacity: 0;
-}
-
-.\[\&\:not\(\[data-te-input-placeholder-active\]\)\]\:placeholder\:opacity-0:not([data-te-input-placeholder-active])::placeholder {
-  opacity: 0;
->>>>>>> 93fd0376
 }