--- conflicted
+++ resolved
@@ -399,7 +399,6 @@
 	return nil
 }
 
-<<<<<<< HEAD
 func (bs *BreezService) SendPaymentProbes(ctx context.Context, invoice string) error {
 	return nil
 }
@@ -414,7 +413,8 @@
 
 func (bs *BreezService) GetLogOutput(ctx context.Context, maxLen int) (string, error) {
 	return "", nil
-=======
+}
+
 func (bs *BreezService) SignMessage(ctx context.Context, message string) (string, error) {
 	resp, err := bs.svc.SignMessage(breez_sdk.SignMessageRequest{
 		Message: message,
@@ -446,5 +446,4 @@
 			NextMaxReceivableMPP: int64(info.MaxReceivableMsat),
 		},
 	}, nil
->>>>>>> 34bdcd2e
 }