<<<<<<< HEAD
FROM golang:latest as builder

RUN apt-get update && \
    apt-get install -y gcc

ENV CGO_ENABLED=1
ENV GOOS=linux
ENV GOARCH=amd64
=======
FROM node:18-alpine as frontend
WORKDIR /build
COPY frontend ./frontend
RUN cd frontend && yarn install && yarn build

FROM golang:1.20-alpine as builder
>>>>>>> 37cd7eb4

# Move to working directory /build
WORKDIR /build

# Copy and download dependency using go mod
COPY go.mod .
COPY go.sum .
RUN go mod download

# Copy the code into the container
COPY . .

<<<<<<< HEAD
RUN go build -o main .
# TODO: build react app?
=======
# Copy frontend dist files into the container
COPY --from=frontend /build/frontend/dist ./frontend/dist
>>>>>>> 37cd7eb4


# Start a new, final image to reduce size.
FROM alpine as final

# FROM gcr.io/distroless/static-debian11

# USER small-user:small-user

# Copy the binaries and entrypoint from the builder image.
COPY --from=builder /build/main /bin/

ENTRYPOINT [ "/bin/main" ]<|MERGE_RESOLUTION|>--- conflicted
+++ resolved
@@ -1,4 +1,8 @@
-<<<<<<< HEAD
+FROM node:18-alpine as frontend
+WORKDIR /build
+COPY frontend ./frontend
+RUN cd frontend && yarn install && yarn build
+
 FROM golang:latest as builder
 
 RUN apt-get update && \
@@ -7,14 +11,6 @@
 ENV CGO_ENABLED=1
 ENV GOOS=linux
 ENV GOARCH=amd64
-=======
-FROM node:18-alpine as frontend
-WORKDIR /build
-COPY frontend ./frontend
-RUN cd frontend && yarn install && yarn build
-
-FROM golang:1.20-alpine as builder
->>>>>>> 37cd7eb4
 
 # Move to working directory /build
 WORKDIR /build
@@ -27,14 +23,10 @@
 # Copy the code into the container
 COPY . .
 
-<<<<<<< HEAD
-RUN go build -o main .
-# TODO: build react app?
-=======
 # Copy frontend dist files into the container
 COPY --from=frontend /build/frontend/dist ./frontend/dist
->>>>>>> 37cd7eb4
 
+RUN go build -o main .
 
 # Start a new, final image to reduce size.
 FROM alpine as final
