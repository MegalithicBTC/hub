--- conflicted
+++ resolved
@@ -38,7 +38,6 @@
 	UpdatedAt   time.Time
 }
 
-<<<<<<< HEAD
 type SumResult struct {
 	Sum uint
 }
@@ -46,7 +45,7 @@
 type AppPermission struct {
 	ID                     uint `gorm:"primaryKey"`
 	AppId                  uint `gorm:"index" validate:"required"`
-	App                    App  `gorm:"constraint:OnDelete:CASCADE;"`
+	App                    App  `gorm:"constraint:OnDelete:CASCADE"`
 	NostrKind              int  `gorm:"index" validate:"required"`
 	MaxAmount              int
 	MaxAmoutPerTransaction int
@@ -57,13 +56,7 @@
 type NostrEvent struct {
 	ID        uint   `gorm:"primaryKey"`
 	AppId     uint   `gorm:"index" validate:"required"`
-	App       App    `gorm:"constraint:OnDelete:CASCADE;"`
-=======
-type NostrEvent struct {
-	ID        uint   `gorm:"primaryKey"`
-	AppId     uint   `gorm:"index" validate:"required"`
 	App       App    `gorm:"constraint:OnDelete:CASCADE"`
->>>>>>> 1185bf98
 	NostrId   string `gorm:"uniqueIndex" validate:"required"`
 	ReplyId   string
 	Content   string
@@ -74,19 +67,11 @@
 }
 
 type Payment struct {
-<<<<<<< HEAD
-	ID             uint       `gorm:"primaryKey"`
-	AppId          uint       `gorm:"index" validate:"required"`
-	App            App        `gorm:"constraint:OnDelete:CASCADE;"`
-	NostrEventId   uint       `gorm:"index" validate:"required"`
-	NostrEvent     NostrEvent `gorm:"constraint:OnDelete:CASCADE;"`
-=======
 	ID             uint `gorm:"primaryKey"`
 	AppId          uint `gorm:"index" validate:"required"`
 	App            App  `gorm:"constraint:OnDelete:CASCADE"`
 	NostrEventId   uint `gorm:"index" validate:"required"`
 	NostrEvent     NostrEvent
->>>>>>> 1185bf98
 	Amount         uint
 	PaymentRequest string
 	Preimage       string
