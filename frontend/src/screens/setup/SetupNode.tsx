import React from "react";
import { useLocation, useNavigate } from "react-router-dom";
import ConnectButton from "src/components/ConnectButton";
import Container from "src/components/Container";
import Input from "src/components/Input";
import toast from "src/components/Toast";
import useSetupStore from "src/state/SetupStore";
import { BackendType } from "src/types";

export function SetupNode() {
<<<<<<< HEAD
  const [backendType, setBackendType] =
    React.useState<BackendType>("GREENLIGHT");
  const { unlockPassword } = useSetupStore();
  const [isConnecting, setConnecting] = React.useState(false);
=======
  const setupStore = useSetupStore();
  const [backendType, setBackendType] = React.useState<BackendType>(
    setupStore.nodeInfo.backendType || "BREEZ"
  );
>>>>>>> f503dd94
  const navigate = useNavigate();
  const location = useLocation();

  const params = new URLSearchParams(location.search);
  const isNew = params.get("wallet") === "new";

  async function handleSubmit(data: object) {
<<<<<<< HEAD
    try {
      setConnecting(true);
      if (!csrf) {
        throw new Error("csrf not loaded");
      }
      await request("/api/setup", {
        method: "POST",
        headers: {
          "X-CSRF-Token": csrf,
          "Content-Type": "application/json",
        },
        body: JSON.stringify({
          backendType,
          unlockPassword,
          ...data,
        }),
      });

      await refetchInfo();
      navigate("/");
    } catch (error) {
      handleRequestError("Failed to connect", error);
    } finally {
      setConnecting(false);
    }
=======
    setupStore.updateNodeInfo({
      backendType,
      ...data,
    });
    navigate(
      backendType === "BREEZ"
        ? `/setup/mnemonic${isNew ? "?wallet=new" : ""}`
        : `/setup/finish`
    );
>>>>>>> f503dd94
  }

  return (
    <>
      <Container>
        <p className="text-center font-light text-md leading-relaxed dark:text-neutral-400 px-4 mb-4">
          Enter your node connection credentials to connect to your wallet.
        </p>
<<<<<<< HEAD

        {info?.setupCompleted && (
          <p className="mb-4 text-red-500 text-sm font-bold">
            Your node is already setup! only continue if you actually want to
            change your connection settings.
          </p>
        )}
        <label
          htmlFor="backend-type"
          className="block font-medium text-gray-900 dark:text-white"
        >
          Backend Type
        </label>
        <select
          name="backend-type"
          value={backendType}
          onChange={(e) => setBackendType(e.target.value as BackendType)}
          id="backend-type"
          className="dark:bg-surface-00dp mb-4 block w-full rounded-lg border border-gray-300 bg-gray-50 p-2.5 text-sm text-gray-900 focus:ring-2 focus:ring-purple-700 dark:border-gray-700 dark:text-white dark:placeholder-gray-400 dark:ring-offset-gray-800 dark:focus:ring-purple-600"
        >
          <option value={"GREENLIGHT"}>Greenlight</option>
          <option value={"BREEZ"}>Breez</option>
          <option value={"LND"}>LND</option>
        </select>

        {backendType === "GREENLIGHT" && (
          <GreenlightForm
            handleSubmit={handleSubmit}
            isConnecting={isConnecting}
          />
        )}
        {backendType === "BREEZ" && (
          <BreezForm handleSubmit={handleSubmit} isConnecting={isConnecting} />
        )}
        {backendType === "LND" && (
          <LNDForm handleSubmit={handleSubmit} isConnecting={isConnecting} />
        )}
=======
        <div className="w-full mt-4">
          <label
            htmlFor="backend-type"
            className="block mb-2 text-md text-gray-900 dark:text-white"
          >
            Backend Type
          </label>
          <select
            name="backend-type"
            value={backendType}
            onChange={(e) => setBackendType(e.target.value as BackendType)}
            id="backend-type"
            className="dark:bg-surface-00dp mb-4 block w-full rounded-lg border border-gray-300 bg-gray-50 p-2.5 text-sm text-gray-900 focus:ring-2 focus:ring-purple-700 dark:border-gray-700 dark:text-white dark:placeholder-gray-400 dark:ring-offset-gray-800 dark:focus:ring-purple-600"
          >
            <option value={"BREEZ"}>Breez</option>
            {!isNew && <option value={"LND"}>LND</option>}
          </select>
          {backendType === "BREEZ" && <BreezForm handleSubmit={handleSubmit} />}
          {backendType === "LND" && <LNDForm handleSubmit={handleSubmit} />}
        </div>
>>>>>>> f503dd94
      </Container>
    </>
  );
}

type SetupFormProps = {
  handleSubmit(data: unknown): void;
};

function BreezForm({ handleSubmit }: SetupFormProps) {
  const setupStore = useSetupStore();
  const [greenlightInviteCode, setGreenlightInviteCode] =
<<<<<<< HEAD
    React.useState<string>("");
  const [breezApiKey, setBreezApiKey] = React.useState<string>("");
  const [mnemonic, setMnemonic] = React.useState<string>("");

  function onSubmit(e: React.FormEvent) {
    e.preventDefault();
    if (!greenlightInviteCode || !mnemonic) {
      alert("please fill out all fields");
=======
    React.useState<string>(setupStore.nodeInfo.greenlightInviteCode || "");
  const [breezApiKey, setBreezApiKey] = React.useState<string>(
    setupStore.nodeInfo.breezApiKey || ""
  );

  function onSubmit(e: React.FormEvent) {
    e.preventDefault();
    if (!greenlightInviteCode || !breezApiKey) {
      toast.error("Please fill out all fields");
>>>>>>> f503dd94
      return;
    }
    handleSubmit({
      greenlightInviteCode,
      breezApiKey,
<<<<<<< HEAD
      mnemonic,
=======
>>>>>>> f503dd94
    });
  }

  return (
    <form className="w-full" onSubmit={onSubmit}>
      <>
        <label
          htmlFor="greenlight-invite-code"
          className="block mb-2 text-md dark:text-white"
        >
          Greenlight Invite Code
        </label>
        <Input
          name="greenlight-invite-code"
          onChange={(e) => setGreenlightInviteCode(e.target.value)}
          value={greenlightInviteCode}
          type="text"
          id="greenlight-invite-code"
          placeholder="XXXX-YYYY"
        />
        <label
          htmlFor="breez-api-key"
          className="block mt-4 mb-2 text-md dark:text-white"
        >
          Breez API Key
        </label>
        <Input
          name="breez-api-key"
          onChange={(e) => setBreezApiKey(e.target.value)}
          value={breezApiKey}
          autoComplete="off"
          type="text"
          id="breez-api-key"
<<<<<<< HEAD
          className="dark:bg-surface-00dp block w-full rounded-lg border border-gray-300 bg-gray-50 p-2.5 text-sm text-gray-900 focus:ring-2 focus:ring-purple-700 dark:border-gray-700 dark:text-white dark:placeholder-gray-400 dark:ring-offset-gray-800 dark:focus:ring-purple-600"
        />
        <label
          htmlFor="mnemonic"
          className="mt-4 block font-medium text-gray-900 dark:text-white"
        >
          BIP39 Mnemonic
        </label>
        <input
          name="mnemonic"
          onChange={(e) => setMnemonic(e.target.value)}
          value={mnemonic}
          type="password"
          id="mnemonic"
          className="dark:bg-surface-00dp block w-full rounded-lg border border-gray-300 bg-gray-50 p-2.5 text-sm text-gray-900 focus:ring-2 focus:ring-purple-700 dark:border-gray-700 dark:text-white dark:placeholder-gray-400 dark:ring-offset-gray-800 dark:focus:ring-purple-600"
        />
      </>
      <ConnectButton isConnecting={isConnecting} />
    </form>
  );
}

function GreenlightForm({ isConnecting, handleSubmit }: SetupFormProps) {
  const [greenlightInviteCode, setGreenlightInviteCode] =
    React.useState<string>("");
  const [mnemonic, setMnemonic] = React.useState<string>("");

  function onSubmit(e: React.FormEvent) {
    e.preventDefault();
    if (!greenlightInviteCode || !mnemonic) {
      alert("please fill out all fields");
      return;
    }
    handleSubmit({
      greenlightInviteCode,
      mnemonic,
    });
  }

  return (
    <form onSubmit={onSubmit} className="w-full">
      <>
        <label
          htmlFor="greenlight-invite-code"
          className="block font-medium text-gray-900 dark:text-white"
        >
          Greenlight Invite Code
        </label>
        <input
          name="greenlight-invite-code"
          onChange={(e) => setGreenlightInviteCode(e.target.value)}
          value={greenlightInviteCode}
          type="password"
          id="greenlight-invite-code"
          className="dark:bg-surface-00dp block w-full rounded-lg border border-gray-300 bg-gray-50 p-2.5 text-sm text-gray-900 focus:ring-2 focus:ring-purple-700 dark:border-gray-700 dark:text-white dark:placeholder-gray-400 dark:ring-offset-gray-800 dark:focus:ring-purple-600"
        />
        <label
          htmlFor="mnemonic"
          className="mt-4 block font-medium text-gray-900 dark:text-white"
        >
          BIP39 Mnemonic
        </label>
        <input
          name="mnemonic"
          onChange={(e) => setMnemonic(e.target.value)}
          value={mnemonic}
          type="password"
          id="mnemonic"
          className="dark:bg-surface-00dp block w-full rounded-lg border border-gray-300 bg-gray-50 p-2.5 text-sm text-gray-900 focus:ring-2 focus:ring-purple-700 dark:border-gray-700 dark:text-white dark:placeholder-gray-400 dark:ring-offset-gray-800 dark:focus:ring-purple-600"
=======
>>>>>>> f503dd94
        />
      </>
      <ConnectButton isConnecting={false} submitText="Next" />
    </form>
  );
}

function LNDForm({ handleSubmit }: SetupFormProps) {
  const setupStore = useSetupStore();
  const [lndAddress, setLndAddress] = React.useState<string>(
    setupStore.nodeInfo.lndAddress || ""
  );
  const [lndCertHex, setLndCertHex] = React.useState<string>(
    setupStore.nodeInfo.lndCertHex || ""
  );
  const [lndMacaroonHex, setLndMacaroonHex] = React.useState<string>(
    setupStore.nodeInfo.lndMacaroonHex || ""
  );
  // TODO: proper onboarding

  function onSubmit(e: React.FormEvent) {
    e.preventDefault();
    if (!lndAddress || !lndCertHex || !lndMacaroonHex) {
      toast.error("please fill out all fields");
      return;
    }
    handleSubmit({
      lndAddress,
      lndCertHex,
      lndMacaroonHex,
    });
  }

  return (
    <form className="w-full" onSubmit={onSubmit}>
      <>
        <label
          htmlFor="lnd-address"
          className="block mb-2 text-md dark:text-white"
        >
          LND Address (GRPC)
        </label>
        <Input
          name="lnd-address"
          onChange={(e) => setLndAddress(e.target.value)}
          value={lndAddress}
          id="lnd-address"
        />

        <label
          htmlFor="lnd-cert-hex"
          className="block mt-4 mb-2 text-md text-gray-900 dark:text-white"
        >
          TLS Certificate (Hex)
        </label>
        <Input
          name="lnd-cert-hex"
          onChange={(e) => setLndCertHex(e.target.value)}
          value={lndCertHex}
          type="text"
          id="lnd-cert-hex"
        />
        <label
          htmlFor="lnd-macaroon-hex"
          className="block mt-4 mb-2 text-md text-gray-900 dark:text-white"
        >
          Admin Macaroon (Hex)
        </label>
        <Input
          name="lnd-macaroon-hex"
          onChange={(e) => setLndMacaroonHex(e.target.value)}
          value={lndMacaroonHex}
          type="text"
          id="lnd-macaroon-hex"
        />
      </>
      <ConnectButton isConnecting={false} submitText="Submit" />
    </form>
  );
}<|MERGE_RESOLUTION|>--- conflicted
+++ resolved
@@ -8,17 +8,10 @@
 import { BackendType } from "src/types";
 
 export function SetupNode() {
-<<<<<<< HEAD
-  const [backendType, setBackendType] =
-    React.useState<BackendType>("GREENLIGHT");
-  const { unlockPassword } = useSetupStore();
-  const [isConnecting, setConnecting] = React.useState(false);
-=======
   const setupStore = useSetupStore();
   const [backendType, setBackendType] = React.useState<BackendType>(
     setupStore.nodeInfo.backendType || "BREEZ"
   );
->>>>>>> f503dd94
   const navigate = useNavigate();
   const location = useLocation();
 
@@ -26,43 +19,15 @@
   const isNew = params.get("wallet") === "new";
 
   async function handleSubmit(data: object) {
-<<<<<<< HEAD
-    try {
-      setConnecting(true);
-      if (!csrf) {
-        throw new Error("csrf not loaded");
-      }
-      await request("/api/setup", {
-        method: "POST",
-        headers: {
-          "X-CSRF-Token": csrf,
-          "Content-Type": "application/json",
-        },
-        body: JSON.stringify({
-          backendType,
-          unlockPassword,
-          ...data,
-        }),
-      });
-
-      await refetchInfo();
-      navigate("/");
-    } catch (error) {
-      handleRequestError("Failed to connect", error);
-    } finally {
-      setConnecting(false);
-    }
-=======
     setupStore.updateNodeInfo({
       backendType,
       ...data,
     });
     navigate(
-      backendType === "BREEZ"
+      backendType === "BREEZ" || backendType === "GREENLIGHT"
         ? `/setup/mnemonic${isNew ? "?wallet=new" : ""}`
         : `/setup/finish`
     );
->>>>>>> f503dd94
   }
 
   return (
@@ -71,45 +36,6 @@
         <p className="text-center font-light text-md leading-relaxed dark:text-neutral-400 px-4 mb-4">
           Enter your node connection credentials to connect to your wallet.
         </p>
-<<<<<<< HEAD
-
-        {info?.setupCompleted && (
-          <p className="mb-4 text-red-500 text-sm font-bold">
-            Your node is already setup! only continue if you actually want to
-            change your connection settings.
-          </p>
-        )}
-        <label
-          htmlFor="backend-type"
-          className="block font-medium text-gray-900 dark:text-white"
-        >
-          Backend Type
-        </label>
-        <select
-          name="backend-type"
-          value={backendType}
-          onChange={(e) => setBackendType(e.target.value as BackendType)}
-          id="backend-type"
-          className="dark:bg-surface-00dp mb-4 block w-full rounded-lg border border-gray-300 bg-gray-50 p-2.5 text-sm text-gray-900 focus:ring-2 focus:ring-purple-700 dark:border-gray-700 dark:text-white dark:placeholder-gray-400 dark:ring-offset-gray-800 dark:focus:ring-purple-600"
-        >
-          <option value={"GREENLIGHT"}>Greenlight</option>
-          <option value={"BREEZ"}>Breez</option>
-          <option value={"LND"}>LND</option>
-        </select>
-
-        {backendType === "GREENLIGHT" && (
-          <GreenlightForm
-            handleSubmit={handleSubmit}
-            isConnecting={isConnecting}
-          />
-        )}
-        {backendType === "BREEZ" && (
-          <BreezForm handleSubmit={handleSubmit} isConnecting={isConnecting} />
-        )}
-        {backendType === "LND" && (
-          <LNDForm handleSubmit={handleSubmit} isConnecting={isConnecting} />
-        )}
-=======
         <div className="w-full mt-4">
           <label
             htmlFor="backend-type"
@@ -125,12 +51,15 @@
             className="dark:bg-surface-00dp mb-4 block w-full rounded-lg border border-gray-300 bg-gray-50 p-2.5 text-sm text-gray-900 focus:ring-2 focus:ring-purple-700 dark:border-gray-700 dark:text-white dark:placeholder-gray-400 dark:ring-offset-gray-800 dark:focus:ring-purple-600"
           >
             <option value={"BREEZ"}>Breez</option>
+            <option value={"GREENLIGHT"}>Greenlight</option>
             {!isNew && <option value={"LND"}>LND</option>}
           </select>
           {backendType === "BREEZ" && <BreezForm handleSubmit={handleSubmit} />}
+          {backendType === "GREENLIGHT" && (
+            <GreenlightForm handleSubmit={handleSubmit} />
+          )}
           {backendType === "LND" && <LNDForm handleSubmit={handleSubmit} />}
         </div>
->>>>>>> f503dd94
       </Container>
     </>
   );
@@ -143,16 +72,6 @@
 function BreezForm({ handleSubmit }: SetupFormProps) {
   const setupStore = useSetupStore();
   const [greenlightInviteCode, setGreenlightInviteCode] =
-<<<<<<< HEAD
-    React.useState<string>("");
-  const [breezApiKey, setBreezApiKey] = React.useState<string>("");
-  const [mnemonic, setMnemonic] = React.useState<string>("");
-
-  function onSubmit(e: React.FormEvent) {
-    e.preventDefault();
-    if (!greenlightInviteCode || !mnemonic) {
-      alert("please fill out all fields");
-=======
     React.useState<string>(setupStore.nodeInfo.greenlightInviteCode || "");
   const [breezApiKey, setBreezApiKey] = React.useState<string>(
     setupStore.nodeInfo.breezApiKey || ""
@@ -162,16 +81,11 @@
     e.preventDefault();
     if (!greenlightInviteCode || !breezApiKey) {
       toast.error("Please fill out all fields");
->>>>>>> f503dd94
       return;
     }
     handleSubmit({
       greenlightInviteCode,
       breezApiKey,
-<<<<<<< HEAD
-      mnemonic,
-=======
->>>>>>> f503dd94
     });
   }
 
@@ -205,43 +119,26 @@
           autoComplete="off"
           type="text"
           id="breez-api-key"
-<<<<<<< HEAD
-          className="dark:bg-surface-00dp block w-full rounded-lg border border-gray-300 bg-gray-50 p-2.5 text-sm text-gray-900 focus:ring-2 focus:ring-purple-700 dark:border-gray-700 dark:text-white dark:placeholder-gray-400 dark:ring-offset-gray-800 dark:focus:ring-purple-600"
-        />
-        <label
-          htmlFor="mnemonic"
-          className="mt-4 block font-medium text-gray-900 dark:text-white"
-        >
-          BIP39 Mnemonic
-        </label>
-        <input
-          name="mnemonic"
-          onChange={(e) => setMnemonic(e.target.value)}
-          value={mnemonic}
-          type="password"
-          id="mnemonic"
-          className="dark:bg-surface-00dp block w-full rounded-lg border border-gray-300 bg-gray-50 p-2.5 text-sm text-gray-900 focus:ring-2 focus:ring-purple-700 dark:border-gray-700 dark:text-white dark:placeholder-gray-400 dark:ring-offset-gray-800 dark:focus:ring-purple-600"
         />
       </>
-      <ConnectButton isConnecting={isConnecting} />
+      <ConnectButton isConnecting={false} submitText="Next" />
     </form>
   );
 }
 
-function GreenlightForm({ isConnecting, handleSubmit }: SetupFormProps) {
+function GreenlightForm({ handleSubmit }: SetupFormProps) {
+  const setupStore = useSetupStore();
   const [greenlightInviteCode, setGreenlightInviteCode] =
-    React.useState<string>("");
-  const [mnemonic, setMnemonic] = React.useState<string>("");
+    React.useState<string>(setupStore.nodeInfo.greenlightInviteCode || "");
 
   function onSubmit(e: React.FormEvent) {
     e.preventDefault();
-    if (!greenlightInviteCode || !mnemonic) {
-      alert("please fill out all fields");
+    if (!greenlightInviteCode) {
+      toast.error("please fill out all fields");
       return;
     }
     handleSubmit({
       greenlightInviteCode,
-      mnemonic,
     });
   }
 
@@ -250,33 +147,17 @@
       <>
         <label
           htmlFor="greenlight-invite-code"
-          className="block font-medium text-gray-900 dark:text-white"
+          className="block mb-2 text-md dark:text-white"
         >
           Greenlight Invite Code
         </label>
-        <input
+        <Input
           name="greenlight-invite-code"
           onChange={(e) => setGreenlightInviteCode(e.target.value)}
           value={greenlightInviteCode}
-          type="password"
+          type="text"
           id="greenlight-invite-code"
-          className="dark:bg-surface-00dp block w-full rounded-lg border border-gray-300 bg-gray-50 p-2.5 text-sm text-gray-900 focus:ring-2 focus:ring-purple-700 dark:border-gray-700 dark:text-white dark:placeholder-gray-400 dark:ring-offset-gray-800 dark:focus:ring-purple-600"
-        />
-        <label
-          htmlFor="mnemonic"
-          className="mt-4 block font-medium text-gray-900 dark:text-white"
-        >
-          BIP39 Mnemonic
-        </label>
-        <input
-          name="mnemonic"
-          onChange={(e) => setMnemonic(e.target.value)}
-          value={mnemonic}
-          type="password"
-          id="mnemonic"
-          className="dark:bg-surface-00dp block w-full rounded-lg border border-gray-300 bg-gray-50 p-2.5 text-sm text-gray-900 focus:ring-2 focus:ring-purple-700 dark:border-gray-700 dark:text-white dark:placeholder-gray-400 dark:ring-offset-gray-800 dark:focus:ring-purple-600"
-=======
->>>>>>> f503dd94
+          placeholder="XXXX-YYYY"
         />
       </>
       <ConnectButton isConnecting={false} submitText="Next" />
