import {
<<<<<<< HEAD
  AlertCircleIcon,
  BuoyIcon,
  ShieldIcon,
} from "@bitcoin-design/bitcoin-icons-react/outline";
import * as bip39 from "@scure/bip39";
import { wordlist } from "@scure/bip39/wordlists/english";
=======
  PopiconsLifebuoyLine,
  PopiconsShieldLine,
  PopiconsTriangleExclamationLine,
} from "@popicons/react";
>>>>>>> 2f1d5147
import { useState } from "react";
import { useLocation, useNavigate } from "react-router-dom";

import MnemonicInputs from "src/components/MnemonicInputs";
import ConnectButton from "src/components/ConnectButton";
<<<<<<< HEAD
import useSetupStore from "src/state/SetupStore";
=======
import { useCSRF } from "src/hooks/useCSRF";
import { handleRequestError } from "src/utils/handleRequestError";
import { request } from "src/utils/request";
>>>>>>> 2f1d5147
import toast from "src/components/Toast";

export function SetupMnemonic() {
  const navigate = useNavigate();
  const { search } = useLocation();
  const { updateNodeInfo } = useSetupStore();
  const params = new URLSearchParams(search);
  const isNew = params.get("wallet") === "new";

  const [mnemonic, setMnemonic] = useState<string>(
    isNew ? bip39.generateMnemonic(wordlist, 128) : ""
  );
  const [backedUp, isBackedUp] = useState<boolean>(false);

  async function onSubmit(e: React.FormEvent) {
    e.preventDefault();
    if (
      mnemonic.split(" ").length !== 12 ||
      !bip39.validateMnemonic(mnemonic, wordlist)
    ) {
      toast.error("Invalid recovery phrase");
      return;
    }

    updateNodeInfo({ mnemonic });
    navigate(`/setup/finish`);
  }

  return (
    <>
      <form
        onSubmit={onSubmit}
        className="flex flex-col gap-2 mx-auto max-w-2xl text-sm"
      >
        <h1 className="font-semibold text-2xl font-headline mb-2 dark:text-white">
          {isNew ? "Back up your wallet" : "Import your wallet"}
        </h1>

        {isNew ? (
          <div className="flex flex-col gap-4 mb-4">
            <div className="flex gap-2 items-center">
              <div className="shrink-0 text-gray-600 dark:text-neutral-400">
                <PopiconsLifebuoyLine className="w-6 h-6" />
              </div>
              <span className="text-gray-600 dark:text-neutral-400">
                Your recovery phrase is a set of 12 words that{" "}
                <b>backs up your wallet</b>
              </span>
            </div>
            <div className="flex gap-2 items-center">
              <div className="shrink-0 text-gray-600 dark:text-neutral-400">
                <PopiconsShieldLine className="w-6 h-6" />
              </div>
              <span className="text-gray-600 dark:text-neutral-400">
                Make sure to write them down somewhere safe and private
              </span>
            </div>
            <div className="flex gap-2 items-center">
              <div className="shrink-0 text-red-600 dark:text-red-800">
                <PopiconsTriangleExclamationLine className="w-6 h-6" />
              </div>
              <span className="font-medium text-red-600 dark:text-red-800">
                If you lose your recovery phrase, you will lose access to your
                funds
              </span>
            </div>
          </div>
        ) : (
          <div className="flex flex-col gap-4 mb-4">
            <div className="flex gap-2 items-center">
              <div className="shrink-0 text-gray-600 dark:text-neutral-400">
                <PopiconsLifebuoyLine className="w-6 h-6" />
              </div>
              <span className="text-gray-600 dark:text-neutral-400">
                Recovery phrase is a set of 12 words that{" "}
                <b>restores your wallet from a backup</b>
              </span>
            </div>
            <div className="flex gap-2 items-center">
              <div className="shrink-0 text-gray-600 dark:text-neutral-400">
                <PopiconsShieldLine className="w-6 h-6" />
              </div>
              <span className="text-gray-600 dark:text-neutral-400">
                Make sure to enter them somewhere safe and private
              </span>
            </div>
          </div>
        )}

        <MnemonicInputs
          mnemonic={mnemonic}
          setMnemonic={setMnemonic}
          readOnly={isNew}
        >
          {isNew && (
            <div className="flex items-center">
              <input
                id="checkbox"
                type="checkbox"
                onChange={(event) => {
                  isBackedUp(event.target.checked);
                }}
                checked={backedUp}
                className="w-4 h-4 text-purple-700 bg-gray-100 border-gray-300 rounded focus:ring-purple-700 dark:focus:ring-purple-800 dark:ring-offset-gray-800 focus:ring-2 dark:bg-gray-700 dark:border-gray-600"
              />
              <label
                htmlFor="checkbox"
                className="ms-2 text-sm font-medium text-gray-900 dark:text-gray-100"
              >
                I've backed my recovery phrase to my wallet in a private and
                secure place
              </label>
            </div>
          )}
        </MnemonicInputs>
        <ConnectButton
          submitText="Finish"
          loadingText="Saving..."
          isConnecting={false}
          disabled={isNew ? !backedUp : false}
        />
      </form>
    </>
  );
}<|MERGE_RESOLUTION|>--- conflicted
+++ resolved
@@ -1,29 +1,16 @@
 import {
-<<<<<<< HEAD
-  AlertCircleIcon,
-  BuoyIcon,
-  ShieldIcon,
-} from "@bitcoin-design/bitcoin-icons-react/outline";
-import * as bip39 from "@scure/bip39";
-import { wordlist } from "@scure/bip39/wordlists/english";
-=======
   PopiconsLifebuoyLine,
   PopiconsShieldLine,
   PopiconsTriangleExclamationLine,
 } from "@popicons/react";
->>>>>>> 2f1d5147
+import * as bip39 from "@scure/bip39";
+import { wordlist } from "@scure/bip39/wordlists/english";
 import { useState } from "react";
 import { useLocation, useNavigate } from "react-router-dom";
 
 import MnemonicInputs from "src/components/MnemonicInputs";
 import ConnectButton from "src/components/ConnectButton";
-<<<<<<< HEAD
 import useSetupStore from "src/state/SetupStore";
-=======
-import { useCSRF } from "src/hooks/useCSRF";
-import { handleRequestError } from "src/utils/handleRequestError";
-import { request } from "src/utils/request";
->>>>>>> 2f1d5147
 import toast from "src/components/Toast";
 
 export function SetupMnemonic() {
