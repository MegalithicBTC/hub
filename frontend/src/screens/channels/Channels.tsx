import { Bitcoin, Cable, ChevronDown, CircleX, Zap } from "lucide-react";
import React from "react";
import { Link, useNavigate } from "react-router-dom";
<<<<<<< HEAD
=======
import AppHeader from "src/components/AppHeader.tsx";
>>>>>>> 79996140
import Loading from "src/components/Loading.tsx";
import { Badge } from "src/components/ui/badge.tsx";
import { Button } from "src/components/ui/button.tsx";
import {
  Card,
  CardContent,
  CardHeader,
  CardTitle,
} from "src/components/ui/card.tsx";
<<<<<<< HEAD
import { useBalances } from "src/hooks/useBalances.ts";
import { useChannels } from "src/hooks/useChannels";
import { useInfo } from "src/hooks/useInfo";
=======
import {
  DropdownMenu,
  DropdownMenuContent,
  DropdownMenuGroup,
  DropdownMenuItem,
  DropdownMenuLabel,
  DropdownMenuSeparator,
  DropdownMenuTrigger,
} from "src/components/ui/dropdown-menu.tsx";
import {
  Table,
  TableBody,
  TableCell,
  TableHead,
  TableHeader,
  TableRow,
} from "src/components/ui/table.tsx";
import { useChannels } from "src/hooks/useChannels";
import { useInfo } from "src/hooks/useInfo";
import { useOnchainBalance } from "src/hooks/useOnchainBalance";
>>>>>>> 79996140
import { useRedeemOnchainFunds } from "src/hooks/useRedeemOnchainFunds.ts";
import { CloseChannelRequest, CloseChannelResponse, Node } from "src/types";
import { request } from "src/utils/request";
import { useCSRF } from "../../hooks/useCSRF.ts";
<<<<<<< HEAD

import { Bitcoin, Cable, Zap } from "lucide-react";
import AppHeader from "src/components/AppHeader.tsx";
import { Button } from "src/components/ui/button.tsx";
import { ONCHAIN_DUST_SATS } from "src/constants.ts";
=======
>>>>>>> 79996140

export default function Channels() {
  const { data: channels, mutate: reloadChannels } = useChannels();
  const { data: balances } = useBalances();
  const [nodes, setNodes] = React.useState<Node[]>([]);
  const { data: info, mutate: reloadInfo } = useInfo();
  const { data: csrf } = useCSRF();
  const navigate = useNavigate();
  const redeemOnchainFunds = useRedeemOnchainFunds();

  React.useEffect(() => {
    if (!info || info.running) {
      return;
    }
    navigate("/");
  }, [info, navigate]);

  const loadNodeStats = React.useCallback(async () => {
    if (!channels) {
      return [];
    }
    const nodes = await Promise.all(
      channels?.map(async (channel): Promise<Node | undefined> => {
        try {
          const response = await request<Node>(
            `/api/mempool/lightning/nodes/${channel.remotePubkey}`
          );
          return response;
        } catch (error) {
          console.error(error);
          return undefined;
        }
      })
    );
    setNodes(nodes.filter((node) => !!node) as Node[]);
  }, [channels]);

  React.useEffect(() => {
    loadNodeStats();
  }, [loadNodeStats]);

  const lightningBalance = channels
    ?.map((channel) => channel.localBalance)
    .reduce((a, b) => a + b, 0);

  async function closeChannel(
    channelId: string,
    nodeId: string,
    isActive: boolean
  ) {
    try {
      if (!csrf) {
        throw new Error("csrf not loaded");
      }
      if (!isActive) {
        if (
          !confirm(
            `This channel is inactive. Some channels require up to 6 onchain confirmations before they are usable. If you really want to continue, click OK.`
          )
        ) {
          return;
        }
      }
      if (
        !confirm(
          `Are you sure you want to close the channel with ${
            nodes.find((node) => node.public_key === nodeId)?.alias ||
            "Unknown Node"
          }?\n\nNode ID: ${nodeId}\n\nChannel ID: ${channelId}`
        )
      ) {
        return;
      }

      console.log(`🎬 Closing channel with ${nodeId}`);

      const closeChannelRequest: CloseChannelRequest = {
        channelId: channelId,
        nodeId: nodeId,
      };
      const closeChannelResponse = await request<CloseChannelResponse>(
        "/api/channels/close",
        {
          method: "POST",
          headers: {
            "X-CSRF-Token": csrf,
            "Content-Type": "application/json",
          },
          body: JSON.stringify(closeChannelRequest),
        }
      );

      if (!closeChannelResponse) {
        throw new Error("Error closing channel");
      }

      await reloadChannels();

      alert(`🎉 Channel closed`);
    } catch (error) {
      console.error(error);
      alert("Something went wrong: " + error);
    }
  }

  async function resetRouter() {
    try {
      if (!csrf) {
        throw new Error("csrf not loaded");
      }

      await request("/api/reset-router", {
        method: "POST",
        headers: {
          "X-CSRF-Token": csrf,
          "Content-Type": "application/json",
        },
      });
      await reloadInfo();
      alert(`🎉 Router reset`);
    } catch (error) {
      console.error(error);
      alert("Something went wrong: " + error);
    }
  }

  async function stopNode() {
    try {
      if (!csrf) {
        throw new Error("csrf not loaded");
      }

      await request("/api/stop", {
        method: "POST",
        headers: {
          "X-CSRF-Token": csrf,
          "Content-Type": "application/json",
        },
      });
      await reloadInfo();
      alert(`🎉 Node stopped`);
    } catch (error) {
      console.error(error);
      alert("Something went wrong: " + error);
    }
  }

  return (
    <>
      <AppHeader
        title={"Channels"}
        description={"Manage liquidity on your lightnig node."}
        contentRight={
          <>
            <DropdownMenu>
              <DropdownMenuTrigger asChild>
                <Button variant="outline" size="default">
                  Advanced
                  <ChevronDown />
                </Button>
              </DropdownMenuTrigger>
              <DropdownMenuContent className="w-56">
                <DropdownMenuGroup>
                  <DropdownMenuItem>
                    <Link to="/channels/onchain/new-address">
                      Onchain Address
                    </Link>
                  </DropdownMenuItem>
                  {(info?.backendType === "LDK" ||
                    info?.backendType === "GREENLIGHT") &&
                    (onchainBalance?.spendable || 0) > 0 && (
                      <DropdownMenuItem
                        onClick={redeemOnchainFunds.redeemFunds}
                        disabled={redeemOnchainFunds.isLoading}
                      >
                        Redeem Onchain Funds
                        {redeemOnchainFunds.isLoading && <Loading />}
                      </DropdownMenuItem>
                    )}
                </DropdownMenuGroup>
                {info?.backendType === "LDK" && (
                  <>
                    <DropdownMenuSeparator />
                    <DropdownMenuGroup>
                      <DropdownMenuLabel>Management</DropdownMenuLabel>
                      <DropdownMenuItem onClick={resetRouter}>
                        Reset Router
                      </DropdownMenuItem>
                      <DropdownMenuItem onClick={stopNode}>
                        Restart
                      </DropdownMenuItem>
                    </DropdownMenuGroup>
                  </>
                )}
              </DropdownMenuContent>
            </DropdownMenu>
            <Link to="/channels/new">
              <Button>Open a channel</Button>
            </Link>
          </>
        }
      ></AppHeader>
      <div className="grid grid-cols-1 lg:grid-cols-3 gap-3">
        <Card>
          <CardHeader className="flex flex-row items-center justify-between space-y-0 pb-2">
            <CardTitle className="text-sm font-medium">
              Number of channels
            </CardTitle>
            <Cable className="h-4 w-4 text-muted-foreground" />
          </CardHeader>
          <CardContent>
            <div className="text-2xl font-bold">
              {channels && channels.length}
            </div>
          </CardContent>
        </Card>
        <Card>
          <CardHeader className="flex flex-row items-center justify-between space-y-0 pb-2">
            <CardTitle className="text-sm font-medium">
              On-chain balance
            </CardTitle>
            <Bitcoin className="h-4 w-4 text-muted-foreground" />
          </CardHeader>
          <CardContent>
            {!balances && (
              <div>
                <div className="animate-pulse d-inline ">
                  <div className="h-2.5 bg-gray-200 rounded-full dark:bg-gray-700 w-12 my-2"></div>
                </div>
              </div>
            )}
            <div className="text-2xl font-bold">
<<<<<<< HEAD
              {balances && (
                <>{formatAmount(balances.onchain.spendable * 1000)} sats</>
=======
              {onchainBalance && (
                <>
                  {new Intl.NumberFormat().format(onchainBalance.spendable)}{" "}
                  sats
                </>
>>>>>>> 79996140
              )}
            </div>
            <p className="text-xs text-muted-foreground">
              {balances &&
                balances.onchain.spendable !== balances.onchain.total && (
                  <span className="text-xs animate-pulse">
                    &nbsp;(
                    {balances.onchain.total - balances.onchain.spendable}{" "}
                    incoming)
                  </span>
                )}
            </p>
          </CardContent>
        </Card>
        <Card>
          <CardHeader className="flex flex-row items-center justify-between space-y-0 pb-2">
            <CardTitle className="text-sm font-medium">
              Lightning Balance
            </CardTitle>
            <Zap className="h-4 w-4 text-muted-foreground" />
          </CardHeader>
          <CardContent>
            {!channels && (
              <div>
                <div className="animate-pulse d-inline ">
                  <div className="h-2.5 bg-gray-200 rounded-full dark:bg-gray-700 w-12 my-2"></div>
                </div>
              </div>
            )}
            {lightningBalance !== undefined && (
              <div className="text-2xl font-bold">
                {new Intl.NumberFormat(undefined, {}).format(
                  Math.floor(lightningBalance / 1000)
                )}{" "}
                sats
              </div>
            )}
          </CardContent>
        </Card>
      </div>
<<<<<<< HEAD
      <div>
        <Link
          to={`/channels/onchain/new-address`}
          className="text-white bg-blue-700 hover:bg-blue-800 focus:ring-4 focus:ring-blue-300 font-medium rounded-lg text-sm px-5 py-2.5 mr-2 dark:bg-blue-600 dark:hover:bg-blue-700 focus:outline-none dark:focus:ring-blue-800"
        >
          Onchain address
        </Link>
        {info?.backendType === "LDK" && (
          <button
            onClick={resetRouter}
            className="text-white bg-orange-700 hover:bg-orange-800 focus:ring-4 focus:ring-orange-300 font-medium rounded-lg text-sm px-5 py-2.5 mr-2 dark:bg-orange-600 dark:hover:bg-orange-700 focus:outline-none dark:focus:ring-orange-800"
          >
            Reset Router
          </button>
        )}
        {info?.backendType === "LDK" && (
          <button
            onClick={stopNode}
            className="text-white bg-orange-700 hover:bg-orange-800 focus:ring-4 focus:ring-orange-300 font-medium rounded-lg text-sm px-5 py-2.5 mr-2 dark:bg-orange-600 dark:hover:bg-orange-700 focus:outline-none dark:focus:ring-orange-800"
          >
            Restart
          </button>
        )}
        {(info?.backendType === "LDK" || info?.backendType === "GREENLIGHT") &&
          (balances?.onchain.spendable || 0) > ONCHAIN_DUST_SATS && (
            <button
              onClick={redeemOnchainFunds.redeemFunds}
              disabled={redeemOnchainFunds.isLoading}
              className="text-white bg-orange-700 hover:bg-orange-800 focus:ring-4 focus:ring-orange-300 font-medium rounded-lg text-sm px-5 py-2.5 mr-2 dark:bg-orange-600 dark:hover:bg-orange-700 focus:outline-none dark:focus:ring-orange-800 inline-flex gap-2 justify-center items-center"
            >
              Redeem Onchain Funds {redeemOnchainFunds.isLoading && <Loading />}
            </button>
=======

      <Table>
        <TableHeader>
          <TableRow>
            <TableHead>Node</TableHead>
            <TableHead className="w-[100px]">Capacity</TableHead>
            <TableHead className="w-[300px]">Local / Remote</TableHead>
            <TableHead className="w-[50px]"></TableHead>
          </TableRow>
        </TableHeader>
        <TableBody>
          {!channels && (
            <TableRow>
              <TableCell colSpan={4} className="text-center p-5">
                <div role="status" className="animate-pulse flex space-between">
                  <div className="h-2.5 bg-gray-200 rounded-full w-1/3 dark:bg-gray-700 mr-5"></div>
                  <div className="h-2.5 bg-gray-200 rounded-full w-20 dark:bg-gray-700 mr-5"></div>
                  <div className="h-2.5 bg-gray-200 rounded-full w-20 dark:bg-gray-700"></div>
                  <span className="sr-only">Loading...</span>
                </div>
              </TableCell>
            </TableRow>
>>>>>>> 79996140
          )}
          {channels && channels.length > 0 && (
            <>
              {channels.map((channel) => {
                // const localMaxPercentage =
                //   maxChannelsBalance.local / 100;
                // const remoteMaxPercentage =
                //   maxChannelsBalance.remote / 100;
                const node = nodes.find(
                  (n) => n.public_key === channel.remotePubkey
                );
                const alias = node?.alias || "Unknown";
                const capacity = channel.localBalance + channel.remoteBalance;
                const localPercentage = (channel.localBalance / capacity) * 100;
                const remotePercentage =
                  (channel.remoteBalance / capacity) * 100;

                return (
                  <TableRow key={channel.id}>
                    <TableCell>
                      {channel.active ? "🟢" : "🔴"}
                      <a
                        title={channel.remotePubkey}
                        href={`https://amboss.space/node/${channel.remotePubkey}`}
                        target="_blank"
                        rel="noopener noreferer"
                      >
                        <Button variant="link">
                          {alias} ({channel.remotePubkey.substring(0, 10)}
                          ...)
                        </Button>
                      </a>
                      <Badge variant="outline">
                        {channel.public ? "Public" : "Private"}
                      </Badge>
                    </TableCell>
                    <TableCell>{formatAmount(capacity)}</TableCell>
                    <TableCell>
                      <div className="flex justify-between">
                        <span>{formatAmount(channel.localBalance)}</span>
                        <span>{formatAmount(channel.remoteBalance)}</span>
                      </div>

                      <div className="w-full flex justify-center items-center">
                        <div
                          className="bg-accent-foreground h-2 rounded-l-lg"
                          style={{ width: `${localPercentage}%` }}
                        ></div>
                        <div
                          className="bg-muted-foreground h-2 rounded-r-lg"
                          style={{ width: `${remotePercentage}%` }}
                        ></div>
                      </div>
                    </TableCell>
                    <TableCell>
                      <Button
                        size="icon"
                        variant="outline"
                        onClick={() =>
                          closeChannel(
                            channel.id,
                            channel.remotePubkey,
                            channel.active
                          )
                        }
                      >
                        <CircleX />
                      </Button>
                    </TableCell>
                  </TableRow>
                );
              })}
            </>
          )}
        </TableBody>
      </Table>
    </>
  );
}

const formatAmount = (amount: number, decimals = 1) => {
  amount /= 1000; //msat to sat
  let i = 0;
  for (i; amount >= 1000; i++) {
    amount /= 1000;
  }
  return amount.toFixed(i > 0 ? decimals : 0) + ["", "k", "M", "G"][i];
};<|MERGE_RESOLUTION|>--- conflicted
+++ resolved
@@ -1,10 +1,7 @@
 import { Bitcoin, Cable, ChevronDown, CircleX, Zap } from "lucide-react";
 import React from "react";
 import { Link, useNavigate } from "react-router-dom";
-<<<<<<< HEAD
-=======
 import AppHeader from "src/components/AppHeader.tsx";
->>>>>>> 79996140
 import Loading from "src/components/Loading.tsx";
 import { Badge } from "src/components/ui/badge.tsx";
 import { Button } from "src/components/ui/button.tsx";
@@ -14,11 +11,6 @@
   CardHeader,
   CardTitle,
 } from "src/components/ui/card.tsx";
-<<<<<<< HEAD
-import { useBalances } from "src/hooks/useBalances.ts";
-import { useChannels } from "src/hooks/useChannels";
-import { useInfo } from "src/hooks/useInfo";
-=======
 import {
   DropdownMenu,
   DropdownMenuContent,
@@ -36,22 +28,14 @@
   TableHeader,
   TableRow,
 } from "src/components/ui/table.tsx";
+import { ONCHAIN_DUST_SATS } from "src/constants.ts";
+import { useBalances } from "src/hooks/useBalances.ts";
 import { useChannels } from "src/hooks/useChannels";
 import { useInfo } from "src/hooks/useInfo";
-import { useOnchainBalance } from "src/hooks/useOnchainBalance";
->>>>>>> 79996140
 import { useRedeemOnchainFunds } from "src/hooks/useRedeemOnchainFunds.ts";
 import { CloseChannelRequest, CloseChannelResponse, Node } from "src/types";
 import { request } from "src/utils/request";
 import { useCSRF } from "../../hooks/useCSRF.ts";
-<<<<<<< HEAD
-
-import { Bitcoin, Cable, Zap } from "lucide-react";
-import AppHeader from "src/components/AppHeader.tsx";
-import { Button } from "src/components/ui/button.tsx";
-import { ONCHAIN_DUST_SATS } from "src/constants.ts";
-=======
->>>>>>> 79996140
 
 export default function Channels() {
   const { data: channels, mutate: reloadChannels } = useChannels();
@@ -222,7 +206,7 @@
                   </DropdownMenuItem>
                   {(info?.backendType === "LDK" ||
                     info?.backendType === "GREENLIGHT") &&
-                    (onchainBalance?.spendable || 0) > 0 && (
+                    (balances?.onchain.spendable || 0) > ONCHAIN_DUST_SATS && (
                       <DropdownMenuItem
                         onClick={redeemOnchainFunds.redeemFunds}
                         disabled={redeemOnchainFunds.isLoading}
@@ -284,16 +268,11 @@
               </div>
             )}
             <div className="text-2xl font-bold">
-<<<<<<< HEAD
               {balances && (
-                <>{formatAmount(balances.onchain.spendable * 1000)} sats</>
-=======
-              {onchainBalance && (
                 <>
-                  {new Intl.NumberFormat().format(onchainBalance.spendable)}{" "}
+                  {new Intl.NumberFormat().format(balances.onchain.spendable)}{" "}
                   sats
                 </>
->>>>>>> 79996140
               )}
             </div>
             <p className="text-xs text-muted-foreground">
@@ -334,40 +313,6 @@
           </CardContent>
         </Card>
       </div>
-<<<<<<< HEAD
-      <div>
-        <Link
-          to={`/channels/onchain/new-address`}
-          className="text-white bg-blue-700 hover:bg-blue-800 focus:ring-4 focus:ring-blue-300 font-medium rounded-lg text-sm px-5 py-2.5 mr-2 dark:bg-blue-600 dark:hover:bg-blue-700 focus:outline-none dark:focus:ring-blue-800"
-        >
-          Onchain address
-        </Link>
-        {info?.backendType === "LDK" && (
-          <button
-            onClick={resetRouter}
-            className="text-white bg-orange-700 hover:bg-orange-800 focus:ring-4 focus:ring-orange-300 font-medium rounded-lg text-sm px-5 py-2.5 mr-2 dark:bg-orange-600 dark:hover:bg-orange-700 focus:outline-none dark:focus:ring-orange-800"
-          >
-            Reset Router
-          </button>
-        )}
-        {info?.backendType === "LDK" && (
-          <button
-            onClick={stopNode}
-            className="text-white bg-orange-700 hover:bg-orange-800 focus:ring-4 focus:ring-orange-300 font-medium rounded-lg text-sm px-5 py-2.5 mr-2 dark:bg-orange-600 dark:hover:bg-orange-700 focus:outline-none dark:focus:ring-orange-800"
-          >
-            Restart
-          </button>
-        )}
-        {(info?.backendType === "LDK" || info?.backendType === "GREENLIGHT") &&
-          (balances?.onchain.spendable || 0) > ONCHAIN_DUST_SATS && (
-            <button
-              onClick={redeemOnchainFunds.redeemFunds}
-              disabled={redeemOnchainFunds.isLoading}
-              className="text-white bg-orange-700 hover:bg-orange-800 focus:ring-4 focus:ring-orange-300 font-medium rounded-lg text-sm px-5 py-2.5 mr-2 dark:bg-orange-600 dark:hover:bg-orange-700 focus:outline-none dark:focus:ring-orange-800 inline-flex gap-2 justify-center items-center"
-            >
-              Redeem Onchain Funds {redeemOnchainFunds.isLoading && <Loading />}
-            </button>
-=======
 
       <Table>
         <TableHeader>
@@ -390,7 +335,6 @@
                 </div>
               </TableCell>
             </TableRow>
->>>>>>> 79996140
           )}
           {channels && channels.length > 0 && (
             <>
