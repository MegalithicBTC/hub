--- conflicted
+++ resolved
@@ -5,13 +5,9 @@
 import { useInfo } from "src/hooks/useInfo";
 import { useCSRF } from "src/hooks/useCSRF";
 import Loading from "src/components/Loading";
-<<<<<<< HEAD
 import SuggestedApps from "src/components/SuggestedApps";
-=======
+import ConnectionItem from "src/components/ConnectionItem";
 import BreezRedeem from "src/components/BreezRedeem";
->>>>>>> daca4e62
-
-import ConnectionItem from "src/components/ConnectionItem";
 
 function AppsList() {
   const { data: apps, mutate: mutateApps } = useApps();
@@ -30,17 +26,9 @@
   };
 
   return (
-<<<<<<< HEAD
     <div className="container max-w-screen-lg mt-6">
       <div className="flex flex-row-reverse">
-=======
-    <>
-      <BreezRedeem />
-      <div className="mb-4 flex justify-between items-center">
-        <h2 className="font-bold text-2xl font-headline dark:text-white">
-          Connected apps
-        </h2>
->>>>>>> daca4e62
+        <BreezRedeem />
         <Link
           className="flex-row w-48 mb-6 px-0 py-2 bg-primary-gradient border-2 border-transparent text-black hover:bg-primary-gradient-hover cursor-pointer inline-flex justify-center items-center font-medium bg-origin-border shadow rounded-md focus:outline-none focus-visible:ring-2 focus-visible:ring-offset-2 focus-visible:ring-primary transition duration-150"
           to="/apps/new"
