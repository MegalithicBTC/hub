--- conflicted
+++ resolved
@@ -1,11 +1,7 @@
 import { Link, Outlet, useLocation } from "react-router-dom";
 
-<<<<<<< HEAD
-import nwcLogo from "src/assets/images/nwc-logo.svg";
+import nwcComboMark from "src/assets/images/nwc-combomark.svg";
 import { useInfo } from "src/hooks/useInfo";
-=======
-import nwcComboMark from "src/assets/images/nwc-combomark.svg";
->>>>>>> 060e37bd
 
 function Navbar() {
   const location = useLocation();
@@ -45,6 +41,17 @@
                 >
                   Setup
                 </Link>
+                {info?.running && info.backendType === "GREENLIGHT" && (
+                  <Link
+                    className={`${linkStyles} ${
+                      location.pathname.startsWith("/channels") &&
+                      selectedLinkStyles
+                    }`}
+                    to="/channels"
+                  >
+                    Channels
+                  </Link>
+                )}
                 <Link
                   className={`${linkStyles} ${
                     location.pathname === "/about" && selectedLinkStyles
@@ -53,48 +60,6 @@
                 >
                   About
                 </Link>
-<<<<<<< HEAD
-
-                <div className="flex space-x-4">
-                  <Link
-                    className={`${linkStyles} ${
-                      location.pathname.startsWith("/apps") &&
-                      selectedLinkStyles
-                    }`}
-                    to="/apps"
-                  >
-                    Connections
-                  </Link>
-                  {info?.running && info.backendType === "GREENLIGHT" && (
-                    <Link
-                      className={`${linkStyles} ${
-                        location.pathname.startsWith("/channels") &&
-                        selectedLinkStyles
-                      }`}
-                      to="/channels"
-                    >
-                      Channels
-                    </Link>
-                  )}
-                  <Link
-                    className={`${linkStyles} ${
-                      location.pathname === "/setup" && selectedLinkStyles
-                    }`}
-                    to="/setup"
-                  >
-                    Setup
-                  </Link>
-                  <Link
-                    className={`${linkStyles} ${
-                      location.pathname === "/about" && selectedLinkStyles
-                    }`}
-                    to="/about"
-                  >
-                    About
-                  </Link>
-                </div>
-=======
->>>>>>> 060e37bd
               </div>
             </div>
           </nav>
