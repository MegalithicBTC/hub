--- conflicted
+++ resolved
@@ -6,7 +6,6 @@
 import { SetupRedirect } from "src/components/redirects/SetupRedirect";
 import { StartRedirect } from "src/components/redirects/StartRedirect";
 import { ThemeProvider } from "src/components/ui/theme-provider";
-import Debug from "src/screens/Advanced/Debug";
 import { BackupMnemonic } from "src/screens/BackupMnemonic";
 import NotFound from "src/screens/NotFound";
 import Start from "src/screens/Start";
@@ -38,6 +37,7 @@
 import TwoColumnFullScreenLayout from "src/components/layouts/TwoColumnFullScreenLayout";
 import { OnboardingRedirect } from "src/components/redirects/OnboardingRedirect";
 import { Toaster } from "src/components/ui/toaster";
+import Debug from "src/screens/Advanced/Debug";
 import AlbyAuthRedirect from "src/screens/alby/AlbyAuthRedirect";
 import LightningOnboarding from "src/screens/onboarding/LightningOnboarding";
 import { ChangeUnlockPassword } from "src/screens/settings/ChangeUnlockPassword";
@@ -75,16 +75,6 @@
               <Route path="wallet" element={<DefaultRedirect />}>
                 <Route index element={<Wallet />} />
               </Route>
-<<<<<<< HEAD
-              <Route path="advanced" element={<DefaultRedirect />}>
-                <Route index element={<Debug />} />
-              </Route>
-              {/* TODO: move this under settings later */}
-              <Route path="backup" element={<DefaultRedirect />}>
-                <Route path="mnemonic" element={<BackupMnemonic />} />
-              </Route>
-=======
->>>>>>> 9bb1145b
               <Route path="appstore" element={<DefaultRedirect />}>
                 <Route index element={<AppStore />} />
               </Route>
@@ -93,6 +83,9 @@
                 <Route index path="" element={<AppList />} />
                 <Route path=":pubkey" element={<ShowApp />} />
                 <Route path="created" element={<AppCreated />} />
+              </Route>
+              <Route path="advanced" element={<DefaultRedirect />}>
+                <Route index element={<Debug />} />
               </Route>
               <Route path="channels" element={<DefaultRedirect />}>
                 <Route index path="" element={<Channels />} />
