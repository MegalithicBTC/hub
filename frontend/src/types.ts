--- conflicted
+++ resolved
@@ -1,23 +1,13 @@
 import {
-<<<<<<< HEAD
   CirclePlus,
   HandCoins,
   Info,
   LucideIcon,
   NotebookTabs,
+  PenLine,
   Search,
   WalletMinimal,
 } from "lucide-react";
-=======
-  PopiconsBoltLine,
-  PopiconsBookmarkLine,
-  PopiconsClipboardTextLine,
-  PopiconsDatabaseLine,
-  PopiconsPenToolLine,
-  PopiconsSearchCircleLine,
-  PopiconsWalletLine,
-} from "@popicons/react";
->>>>>>> 77a692ff
 
 export const NIP_47_PAY_INVOICE_METHOD = "pay_invoice";
 export const NIP_47_GET_BALANCE_METHOD = "get_balance";
@@ -51,22 +41,13 @@
 };
 
 export const iconMap: IconMap = {
-<<<<<<< HEAD
   [NIP_47_GET_BALANCE_METHOD]: WalletMinimal,
   [NIP_47_GET_INFO_METHOD]: Info,
   [NIP_47_LIST_TRANSACTIONS_METHOD]: NotebookTabs,
   [NIP_47_LOOKUP_INVOICE_METHOD]: Search,
   [NIP_47_MAKE_INVOICE_METHOD]: CirclePlus,
   [NIP_47_PAY_INVOICE_METHOD]: HandCoins,
-=======
-  [NIP_47_GET_BALANCE_METHOD]: PopiconsWalletLine,
-  [NIP_47_GET_INFO_METHOD]: PopiconsDatabaseLine,
-  [NIP_47_LIST_TRANSACTIONS_METHOD]: PopiconsBookmarkLine,
-  [NIP_47_LOOKUP_INVOICE_METHOD]: PopiconsSearchCircleLine,
-  [NIP_47_MAKE_INVOICE_METHOD]: PopiconsClipboardTextLine,
-  [NIP_47_PAY_INVOICE_METHOD]: PopiconsBoltLine,
-  [NIP_47_SIGN_MESSAGE_METHOD]: PopiconsPenToolLine,
->>>>>>> 77a692ff
+  [NIP_47_SIGN_MESSAGE_METHOD]: PenLine,
 };
 
 export const validBudgetRenewals: BudgetRenewalType[] = [
