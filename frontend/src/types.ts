export const NIP_47_PAY_INVOICE_METHOD = "pay_invoice";
export const NIP_47_GET_BALANCE_METHOD = "get_balance";
export const NIP_47_GET_INFO_METHOD = "get_info";
export const NIP_47_MAKE_INVOICE_METHOD = "make_invoice";
export const NIP_47_LOOKUP_INVOICE_METHOD = "lookup_invoice";
export const NIP_47_LIST_TRANSACTIONS_METHOD = "list_transactions";

export type BackendType = "LND" | "BREEZ" | "GREENLIGHT" | "LDK";

export type RequestMethodType =
  | "pay_invoice"
  | "get_balance"
  | "get_info"
  | "make_invoice"
  | "lookup_invoice"
  | "list_transactions";

export type BudgetRenewalType = "daily" | "weekly" | "monthly" | "yearly" | "";

export type IconMap = {
  [key in RequestMethodType]: (
    props: React.SVGAttributes<SVGElement>
  ) => JSX.Element;
};

export const validBudgetRenewals: BudgetRenewalType[] = [
  "daily",
  "weekly",
  "monthly",
  "yearly",
  "",
];

export const nip47MethodDescriptions: Record<RequestMethodType, string> = {
  [NIP_47_GET_BALANCE_METHOD]: "Read your balance",
  [NIP_47_GET_INFO_METHOD]: "Read your node info",
  [NIP_47_LIST_TRANSACTIONS_METHOD]: "Read incoming transaction history",
  [NIP_47_LOOKUP_INVOICE_METHOD]: "Lookup status of invoices",
  [NIP_47_MAKE_INVOICE_METHOD]: "Create invoices",
  [NIP_47_PAY_INVOICE_METHOD]: "Send payments",
};

export interface ErrorResponse {
  message: string;
}

export interface App {
  id: number;
  userId: number;
  name: string;
  description: string;
  nostrPubkey: string;
  createdAt: string;
  updatedAt: string;
  lastEventAt?: string;
  expiresAt?: string;

  requestMethods: string[];
  maxAmount: number;
  budgetUsage: number;
  budgetRenewal: string;
}

// export interface AppPermission {
//   id: number;
//   appId: number;
//   app: App;
//   requestMethod: RequestMethodType;
//   maxAmount: number;
//   budgetRenewal: string;
//   expiresAt: string;
//   createdAt: string;
//   updatedAt: string;
// }

export interface InfoResponse {
  backendType: BackendType;
  setupCompleted: boolean;
  running: boolean;
  unlocked: boolean;
  hasChannels: boolean;
  albyAuthUrl: string;
}

export interface CreateAppResponse {
  name: string;
  pairingUri: string;
  pairingPublicKey: string;
  pairingSecretKey: string;
  returnTo: string;
}

export type Channel = {
  localBalance: number;
  remoteBalance: number;
  remotePubkey: string;
  id: string;
  active: boolean;
  public: boolean;
};

export type NodeConnectionInfo = {
  pubkey: string;
  address: string;
  port: number;
};

export type ConnectPeerRequest = {
  pubkey: string;
  address: string;
  port: number;
};

export type OpenChannelRequest = {
  pubkey: string;
  amount: number;
  public: boolean;
};

export type OpenChannelResponse = {
  fundingTxId: string;
};

export type CloseChannelRequest = {
  channelId: string;
  nodeId: string;
};

// eslint-disable-next-line @typescript-eslint/ban-types
export type CloseChannelResponse = {};

export type GetOnchainAddressResponse = {
  address: string;
};

export type OnchainBalanceResponse = {
  spendable: number;
  total: number;
};

// from https://mempool.space/docs/api/rest#get-node-stats
export type Node = {
  alias: string;
  public_key: string;
  color: string;
  active_channel_count: number;
  sockets: string;
};
export type SetupNodeInfo = Partial<{
  backendType: BackendType;

  mnemonic?: string;
  greenlightInviteCode?: string;
  breezApiKey?: string;

  lndAddress?: string;
  lndCertHex?: string;
  lndMacaroonHex?: string;
}>;

<<<<<<< HEAD
export type AlbyMe = {
  identifier: string;
  nostr_pubkey: string;
  lightning_address: string;
  email: string;
  name: string;
  avatar: string;
  keysend_pubkey: string;
};

export type AlbyBalance = {
  sats: number;
};

export type LSPOption = "OLYMPUS" | "VOLTAGE";
export const LSP_OPTIONS: LSPOption[] = ["OLYMPUS"]; //, "VOLTAGE"

export type NewWrappedInvoiceRequest = {
  amount: number;
  lsp: LSPOption;
};

export type NewWrappedInvoiceResponse = {
  wrappedInvoice: string;
  fee: number;
=======
export type RedeemOnchainFundsResponse = {
  txId: string;
>>>>>>> 092a0b5f
};<|MERGE_RESOLUTION|>--- conflicted
+++ resolved
@@ -158,7 +158,7 @@
   lndMacaroonHex?: string;
 }>;
 
-<<<<<<< HEAD
+// TODO: move to different file
 export type AlbyMe = {
   identifier: string;
   nostr_pubkey: string;
@@ -173,8 +173,9 @@
   sats: number;
 };
 
+// TODO: move to different file
 export type LSPOption = "OLYMPUS" | "VOLTAGE";
-export const LSP_OPTIONS: LSPOption[] = ["OLYMPUS"]; //, "VOLTAGE"
+export const LSP_OPTIONS: LSPOption[] = ["OLYMPUS", "VOLTAGE"];
 
 export type NewWrappedInvoiceRequest = {
   amount: number;
@@ -184,8 +185,8 @@
 export type NewWrappedInvoiceResponse = {
   wrappedInvoice: string;
   fee: number;
-=======
+};
+
 export type RedeemOnchainFundsResponse = {
   txId: string;
->>>>>>> 092a0b5f
 };