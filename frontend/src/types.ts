import {
  PopiconsBoltLine,
  PopiconsBookmarkLine,
  PopiconsClipboardTextLine,
  PopiconsDatabaseLine,
  PopiconsSearchCircleLine,
  PopiconsWalletLine,
} from "@popicons/react";

export const NIP_47_PAY_INVOICE_METHOD = "pay_invoice";
export const NIP_47_GET_BALANCE_METHOD = "get_balance";
export const NIP_47_GET_INFO_METHOD = "get_info";
export const NIP_47_MAKE_INVOICE_METHOD = "make_invoice";
export const NIP_47_LOOKUP_INVOICE_METHOD = "lookup_invoice";
export const NIP_47_LIST_TRANSACTIONS_METHOD = "list_transactions";

export type BackendType = "LND" | "BREEZ" | "GREENLIGHT" | "LDK";

export type RequestMethodType =
  | "pay_invoice"
  | "get_balance"
  | "get_info"
  | "make_invoice"
  | "lookup_invoice"
  | "list_transactions";

export type BudgetRenewalType =
  | "daily"
  | "weekly"
  | "monthly"
  | "yearly"
  | "never"
  | "";

export type IconMap = {
  [key in RequestMethodType]: React.FunctionComponent<
    React.SVGProps<SVGSVGElement>
  >;
};

export const iconMap: IconMap = {
  [NIP_47_GET_BALANCE_METHOD]: PopiconsWalletLine,
  [NIP_47_GET_INFO_METHOD]: PopiconsDatabaseLine,
  [NIP_47_LIST_TRANSACTIONS_METHOD]: PopiconsBookmarkLine,
  [NIP_47_LOOKUP_INVOICE_METHOD]: PopiconsSearchCircleLine,
  [NIP_47_MAKE_INVOICE_METHOD]: PopiconsClipboardTextLine,
  [NIP_47_PAY_INVOICE_METHOD]: PopiconsBoltLine,
};

export const validBudgetRenewals: BudgetRenewalType[] = [
  "daily",
  "weekly",
  "monthly",
  "yearly",
  "never",
];

export const nip47MethodDescriptions: Record<RequestMethodType, string> = {
  [NIP_47_GET_BALANCE_METHOD]: "Read your balance",
  [NIP_47_GET_INFO_METHOD]: "Read your node info",
  [NIP_47_LIST_TRANSACTIONS_METHOD]: "Read incoming transaction history",
  [NIP_47_LOOKUP_INVOICE_METHOD]: "Lookup status of invoices",
  [NIP_47_MAKE_INVOICE_METHOD]: "Create invoices",
  [NIP_47_PAY_INVOICE_METHOD]: "Send payments",
};

export const expiryOptions: Record<string, number> = {
  "1 week": 7,
  "1 month": 30,
  "1 year": 365,
  Never: 0,
};

export const budgetOptions: Record<string, number> = {
  "10k": 10_000,
  "25k": 25_000,
  "50k": 50_000,
  "100k": 100_000,
  "1M": 1_000_000,
  Unlimited: 0,
};

export interface ErrorResponse {
  message: string;
}

export interface App {
  id: number;
  userId: number;
  name: string;
  description: string;
  nostrPubkey: string;
  createdAt: string;
  updatedAt: string;
  lastEventAt?: string;
  expiresAt?: string;

  requestMethods: string[];
  maxAmount: number;
  budgetUsage: number;
  budgetRenewal: string;
}

export interface AppPermissions {
  requestMethods: Set<RequestMethodType>;
  maxAmount: number;
  budgetRenewal: BudgetRenewalType;
  expiresAt?: Date;
}

// export interface AppPermission {
//   id: number;
//   appId: number;
//   app: App;
//   requestMethod: RequestMethodType;
//   maxAmount: number;
//   budgetRenewal: string;
//   expiresAt: string;
//   createdAt: string;
//   updatedAt: string;
// }

export interface InfoResponse {
  backendType: BackendType;
  setupCompleted: boolean;
  running: boolean;
  unlocked: boolean;
  isMnemonicBackupDone: boolean;
}

export interface MnemonicResponse {
  mnemonic: string;
}

export interface CreateAppResponse {
  name: string;
  pairingUri: string;
  pairingPublicKey: string;
  pairingSecretKey: string;
  returnTo: string;
}

export type Channel = {
  localBalance: number;
  remoteBalance: number;
  remotePubkey: string;
  id: string;
  active: boolean;
  public: boolean;
};

export type NodeConnectionInfo = {
  pubkey: string;
  address: string;
  port: number;
};

export type ConnectPeerRequest = {
  pubkey: string;
  address: string;
  port: number;
};

export type OpenChannelRequest = {
  pubkey: string;
  amount: number;
  public: boolean;
};

export type OpenChannelResponse = {
  fundingTxId: string;
};

export type CloseChannelRequest = {
  channelId: string;
  nodeId: string;
};

<<<<<<< HEAD
=======
// eslint-disable-next-line @typescript-eslint/ban-types
>>>>>>> daca4e62
export type CloseChannelResponse = {};

export type GetOnchainAddressResponse = {
  address: string;
};

export type OnchainBalanceResponse = {
  spendable: number;
  total: number;
};

// from https://mempool.space/docs/api/rest#get-node-stats
export type Node = {
  alias: string;
  public_key: string;
  color: string;
  active_channel_count: number;
  sockets: string;
};
export type SetupNodeInfo = Partial<{
  backendType: BackendType;

  mnemonic?: string;
  isMnemonicBackupDone?: string;
  greenlightInviteCode?: string;
  breezApiKey?: string;

  lndAddress?: string;
  lndCertHex?: string;
  lndMacaroonHex?: string;
}>;

export type RedeemOnchainFundsResponse = {
  txId: string;
};<|MERGE_RESOLUTION|>--- conflicted
+++ resolved
@@ -176,10 +176,7 @@
   nodeId: string;
 };
 
-<<<<<<< HEAD
-=======
 // eslint-disable-next-line @typescript-eslint/ban-types
->>>>>>> daca4e62
 export type CloseChannelResponse = {};
 
 export type GetOnchainAddressResponse = {
