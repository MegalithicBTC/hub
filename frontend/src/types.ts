export const NIP_47_PAY_INVOICE_METHOD = "pay_invoice";
export const NIP_47_GET_BALANCE_METHOD = "get_balance";
export const NIP_47_GET_INFO_METHOD = "get_info";
export const NIP_47_MAKE_INVOICE_METHOD = "make_invoice";
export const NIP_47_LOOKUP_INVOICE_METHOD = "lookup_invoice";
export const NIP_47_LIST_TRANSACTIONS_METHOD = "list_transactions";

export type BackendType = "LND" | "BREEZ" | "GREENLIGHT";

export type RequestMethodType =
  | "pay_invoice"
  | "get_balance"
  | "get_info"
  | "make_invoice"
  | "lookup_invoice"
  | "list_transactions";

export type BudgetRenewalType = "daily" | "weekly" | "monthly" | "yearly" | "";

export type IconMap = {
  [key in RequestMethodType]: (
    props: React.SVGAttributes<SVGElement>
  ) => JSX.Element;
};

export const validBudgetRenewals: BudgetRenewalType[] = [
  "daily",
  "weekly",
  "monthly",
  "yearly",
  "",
];

export const nip47MethodDescriptions: Record<RequestMethodType, string> = {
  [NIP_47_GET_BALANCE_METHOD]: "Read your balance",
  [NIP_47_GET_INFO_METHOD]: "Read your node info",
  [NIP_47_LIST_TRANSACTIONS_METHOD]: "Read incoming transaction history",
  [NIP_47_LOOKUP_INVOICE_METHOD]: "Lookup status of invoices",
  [NIP_47_MAKE_INVOICE_METHOD]: "Create invoices",
  [NIP_47_PAY_INVOICE_METHOD]: "Send payments",
};

export interface ErrorResponse {
  message: string;
}

export interface App {
  id: number;
  userId: number;
  name: string;
  description: string;
  nostrPubkey: string;
  createdAt: string;
  updatedAt: string;
  lastEventAt?: string;
  expiresAt?: string;

  requestMethods: string[];
  maxAmount: number;
  budgetUsage: number;
  budgetRenewal: string;
}

// export interface AppPermission {
//   id: number;
//   appId: number;
//   app: App;
//   requestMethod: RequestMethodType;
//   maxAmount: number;
//   budgetRenewal: string;
//   expiresAt: string;
//   createdAt: string;
//   updatedAt: string;
// }

export interface InfoResponse {
  backendType: BackendType;
  setupCompleted: boolean;
  running: boolean;
  unlocked: boolean;
}

export interface CreateAppResponse {
  name: string;
  pairingUri: string;
  pairingPublicKey: string;
  pairingSecretKey: string;
  returnTo: string;
}

<<<<<<< HEAD
export type Channel = {
  localBalance: number;
  remoteBalance: number;
  remotePubkey: string;
  id: string;
  active: boolean;
};

export type NodeConnectionInfo = {
  pubkey: string;
  address: string;
  port: number;
};

export type ConnectPeerRequest = {
  pubkey: string;
  address: string;
  port: number;
};

export type OpenChannelRequest = {
  pubkey: string;
  amount: number;
};

export type OpenChannelResponse = {
  fundingTxId: string;
};

export type GetOnchainAddressResponse = {
  address: string;
};

export type OnchainBalanceResponse = {
  sats: number;
};

// from https://mempool.space/docs/api/rest#get-node-stats
export type Node = {
  alias: string;
  public_key: string;
  color: string;
  active_channel_count: number;
  sockets: string;
};
=======
export type NodeInfo = Partial<{
  backendType: BackendType;

  mnemonic?: string;
  greenlightInviteCode?: string;
  breezApiKey?: string;

  lndAddress?: string;
  lndCertHex?: string;
  lndMacaroonHex?: string;
}>;
>>>>>>> f503dd94
<|MERGE_RESOLUTION|>--- conflicted
+++ resolved
@@ -88,7 +88,6 @@
   returnTo: string;
 }
 
-<<<<<<< HEAD
 export type Channel = {
   localBalance: number;
   remoteBalance: number;
@@ -134,7 +133,6 @@
   active_channel_count: number;
   sockets: string;
 };
-=======
 export type NodeInfo = Partial<{
   backendType: BackendType;
 
@@ -145,5 +143,4 @@
   lndAddress?: string;
   lndCertHex?: string;
   lndMacaroonHex?: string;
-}>;
->>>>>>> f503dd94
+}>;