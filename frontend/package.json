{
  "name": "frontend",
  "private": true,
  "version": "0.0.0",
  "type": "module",
  "scripts": {
<<<<<<< HEAD
    "dev:http": "yarn prepare:http && vite",
    "dev:wails": "yarn prepare:wails && VITE_NWC_APP_TYPE=WAILS vite",
    "build:http": "yarn prepare:http && tsc && vite build",
    "prepare:wails": "cp ./platform_specific/wails/src/utils/request.ts src/utils/request.ts",
    "prepare:http": "cp ./platform_specific/http/src/utils/request.ts src/utils/request.ts",
    "build:wails": "yarn prepare:wails && tsc && VITE_NWC_APP_TYPE=WAILS vite build",
=======
    "dev": "yarn prepare:http && vite",
    "dev:wails": "yarn prepare:wails && vite",
    "build": "yarn prepare:http && tsc && vite build",
    "prepare:wails": "cp ./platform_specific/wails/src/utils/request.ts src/utils/request.ts",
    "prepare:http": "cp ./platform_specific/http/src/utils/request.ts src/utils/request.ts",
    "build:wails": "yarn prepare:wails && tsc && vite build",
>>>>>>> a16b8109
    "lint": "eslint . --ext ts,tsx --report-unused-disable-directives --max-warnings 0",
    "preview": "vite preview"
  },
  "dependencies": {
    "react": "^18.2.0",
    "react-dom": "^18.2.0",
    "react-hot-toast": "^2.4.1",
    "react-qr-code": "^2.0.12",
    "react-router-dom": "^6.21.0",
    "swr": "^2.2.4"
  },
  "devDependencies": {
    "@tailwindcss/aspect-ratio": "^0.4.2",
    "@tailwindcss/forms": "^0.5.7",
    "@tailwindcss/typography": "^0.5.10",
    "@types/node": "^20.10.8",
    "@types/react": "^18.2.15",
    "@types/react-dom": "^18.2.7",
    "@typescript-eslint/eslint-plugin": "^6.0.0",
    "@typescript-eslint/parser": "^6.0.0",
    "@vitejs/plugin-react-swc": "^3.3.2",
    "autoprefixer": "^10.4.16",
    "eslint": "^8.45.0",
    "eslint-plugin-react-hooks": "^4.6.0",
    "eslint-plugin-react-refresh": "^0.4.3",
    "postcss": "^8.4.32",
    "tailwindcss": "^3.3.6",
    "typescript": "^5.0.2",
    "vite": "^4.4.5"
  }
}<|MERGE_RESOLUTION|>--- conflicted
+++ resolved
@@ -4,21 +4,12 @@
   "version": "0.0.0",
   "type": "module",
   "scripts": {
-<<<<<<< HEAD
     "dev:http": "yarn prepare:http && vite",
-    "dev:wails": "yarn prepare:wails && VITE_NWC_APP_TYPE=WAILS vite",
+    "dev:wails": "yarn prepare:wails && vite",
     "build:http": "yarn prepare:http && tsc && vite build",
+    "build:wails": "yarn prepare:wails && tsc && vite build",
     "prepare:wails": "cp ./platform_specific/wails/src/utils/request.ts src/utils/request.ts",
     "prepare:http": "cp ./platform_specific/http/src/utils/request.ts src/utils/request.ts",
-    "build:wails": "yarn prepare:wails && tsc && VITE_NWC_APP_TYPE=WAILS vite build",
-=======
-    "dev": "yarn prepare:http && vite",
-    "dev:wails": "yarn prepare:wails && vite",
-    "build": "yarn prepare:http && tsc && vite build",
-    "prepare:wails": "cp ./platform_specific/wails/src/utils/request.ts src/utils/request.ts",
-    "prepare:http": "cp ./platform_specific/http/src/utils/request.ts src/utils/request.ts",
-    "build:wails": "yarn prepare:wails && tsc && vite build",
->>>>>>> a16b8109
     "lint": "eslint . --ext ts,tsx --report-unused-disable-directives --max-warnings 0",
     "preview": "vite preview"
   },
