--- conflicted
+++ resolved
@@ -104,13 +104,8 @@
 			"description":     description,
 			"descriptionHash": descriptionHash,
 			"expiry":          expiry,
-<<<<<<< HEAD
 		}).Errorf("amount must be 1000 msat or greater");
 		return "", "", errors.New("amount must be 1000 msat or greater")
-=======
-		}).Errorf("Value must be 1 sat or greater")
-		return "", "", errors.New("Value must be 1 sat or greater")
->>>>>>> d4823a9d
 	}
 
 	svc.Logger.WithFields(logrus.Fields{
