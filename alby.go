package main

import (
	"bytes"
	"context"
	"encoding/json"
	"errors"
	"fmt"
	"net/http"
<<<<<<< HEAD
	"net/url"
=======
>>>>>>> f1824b19
	"strconv"

	"github.com/labstack/echo-contrib/session"
	"github.com/labstack/echo/v4"
	"github.com/sirupsen/logrus"
	"golang.org/x/oauth2"
	"gorm.io/gorm"
)

type AlbyOAuthService struct {
	cfg       *Config
	oauthConf *oauth2.Config
	db        *gorm.DB
	Logger    *logrus.Logger
}

func NewAlbyOauthService(svc *Service, e *echo.Echo) (result *AlbyOAuthService, err error) {
	conf := &oauth2.Config{
		ClientID:     svc.cfg.AlbyClientId,
		ClientSecret: svc.cfg.AlbyClientSecret,
		//Todo: do we really need all these permissions?
		Scopes: []string{"account:read", "payments:send", "invoices:read", "transactions:read", "invoices:create", "balance:read"},
		Endpoint: oauth2.Endpoint{
			TokenURL:  svc.cfg.OAuthTokenUrl,
			AuthURL:   svc.cfg.OAuthAuthUrl,
			AuthStyle: 2, // use HTTP Basic Authorization https://pkg.go.dev/golang.org/x/oauth2#AuthStyle
		},
		RedirectURL: svc.cfg.OAuthRedirectUrl,
	}

	albySvc := &AlbyOAuthService{
		cfg:       svc.cfg,
		oauthConf: conf,
		db:        svc.db,
		Logger:    svc.Logger,
	}

	e.GET("/alby/auth", albySvc.AuthHandler)
	e.GET("/alby/callback", albySvc.CallbackHandler)

	return albySvc, err
}

func (svc *AlbyOAuthService) FetchUserToken(ctx context.Context, app App) (token *oauth2.Token, err error) {
	user := app.User
	tok, err := svc.oauthConf.TokenSource(ctx, &oauth2.Token{
		AccessToken:  user.AccessToken,
		RefreshToken: user.RefreshToken,
		Expiry:       user.Expiry,
	}).Token()
	if err != nil {
		svc.Logger.WithFields(logrus.Fields{
			"senderPubkey": app.NostrPubkey,
			"appId":        app.ID,
			"userId":       app.User.ID,
		}).Errorf("Token error: %v", err)
		return nil, err
	}
	// we always update the user's token for future use
	// the oauth library handles the token refreshing
	user.AccessToken = tok.AccessToken
	user.RefreshToken = tok.RefreshToken
	user.Expiry = tok.Expiry // TODO; probably needs some calculation
	err = svc.db.Save(&user).Error
	if err != nil {
		svc.Logger.WithError(err).Error("Error saving user")
		return nil, err
	}
	return tok, nil
}

func (svc *AlbyOAuthService) MakeInvoice(ctx context.Context, senderPubkey string, amount int64, description string, descriptionHash string, expiry int64) (invoice string, paymentHash string, err error) {
	// TODO: move to a shared function
	app := App{}
	err = svc.db.Preload("User").First(&app, &App{
		NostrPubkey: senderPubkey,
	}).Error
	if err != nil {
		svc.Logger.WithFields(logrus.Fields{
			"senderPubkey":    senderPubkey,
			"amount":          amount,
			"description":     description,
			"descriptionHash": descriptionHash,
			"expiry":          expiry,
		}).Errorf("App not found: %v", err)
		return "", "", err
	}

	// amount provided in msat, but Alby API currently only supports sats. Will get truncated to a whole sat value
	var amountSat int64 = amount / 1000
	// make sure amount is not converted to 0
	if amount > 0 && amountSat == 0 {
		svc.Logger.WithFields(logrus.Fields{
			"senderPubkey":    senderPubkey,
			"amount":          amount,
			"description":     description,
			"descriptionHash": descriptionHash,
			"expiry":          expiry,
		}).Errorf("amount must be 1000 msat or greater")
		return "", "", errors.New("amount must be 1000 msat or greater")
	}

	svc.Logger.WithFields(logrus.Fields{
		"senderPubkey":    senderPubkey,
		"amount":          amount,
		"description":     description,
		"descriptionHash": descriptionHash,
		"expiry":          expiry,
		"appId":           app.ID,
		"userId":          app.User.ID,
	}).Info("Processing make invoice request")
	tok, err := svc.FetchUserToken(ctx, app)
	if err != nil {
		return "", "", err
	}
	client := svc.oauthConf.Client(ctx, tok)

	body := bytes.NewBuffer([]byte{})
	payload := &MakeInvoiceRequest{
		Amount:          amountSat,
		Description:     description,
		DescriptionHash: descriptionHash,
		// TODO: support expiry
	}
	err = json.NewEncoder(body).Encode(payload)

	// TODO: move to a shared function
	req, err := http.NewRequest("POST", fmt.Sprintf("%s/invoices", svc.cfg.AlbyAPIURL), body)
	if err != nil {
		svc.Logger.WithError(err).Error("Error creating request /invoices")
		return "", "", err
	}

	// TODO: move to creation of HTTP client
	req.Header.Set("User-Agent", "NWC")
	req.Header.Set("Content-Type", "application/json")

	resp, err := client.Do(req)
	if err != nil {
		svc.Logger.WithFields(logrus.Fields{
			"senderPubkey":    senderPubkey,
			"amount":          amount,
			"description":     description,
			"descriptionHash": descriptionHash,
			"expiry":          expiry,
			"appId":           app.ID,
			"userId":          app.User.ID,
		}).Errorf("Failed to make invoice: %v", err)
		return "", "", err
	}

	if resp.StatusCode < 300 {
		responsePayload := &MakeInvoiceResponse{}
		err = json.NewDecoder(resp.Body).Decode(responsePayload)
		if err != nil {
			return "", "", err
		}
		svc.Logger.WithFields(logrus.Fields{
			"senderPubkey":    senderPubkey,
			"amount":          amount,
			"description":     description,
			"descriptionHash": descriptionHash,
			"expiry":          expiry,
			"appId":           app.ID,
			"userId":          app.User.ID,
			"paymentRequest":  responsePayload.PaymentRequest,
			"paymentHash":     responsePayload.PaymentHash,
		}).Info("Make invoice successful")
		return responsePayload.PaymentRequest, responsePayload.PaymentHash, nil
	}

	errorPayload := &ErrorResponse{}
	err = json.NewDecoder(resp.Body).Decode(errorPayload)
	svc.Logger.WithFields(logrus.Fields{
		"senderPubkey":    senderPubkey,
		"amount":          amount,
		"description":     description,
		"descriptionHash": descriptionHash,
		"expiry":          expiry,
		"appId":           app.ID,
		"userId":          app.User.ID,
		"APIHttpStatus":   resp.StatusCode,
	}).Errorf("Make invoice failed %s", string(errorPayload.Message))
	return "", "", errors.New(errorPayload.Message)
}

func (svc *AlbyOAuthService) LookupInvoice(ctx context.Context, senderPubkey string, paymentHash string) (invoice string, paid bool, err error) {
	// TODO: move to a shared function
	app := App{}
	err = svc.db.Preload("User").First(&app, &App{
		NostrPubkey: senderPubkey,
	}).Error
	if err != nil {
		svc.Logger.WithFields(logrus.Fields{
			"senderPubkey": senderPubkey,
			"paymentHash":  paymentHash,
		}).Errorf("App not found: %v", err)
		return "", false, err
	}

	svc.Logger.WithFields(logrus.Fields{
		"senderPubkey": senderPubkey,
		"paymentHash":  paymentHash,
		"appId":        app.ID,
		"userId":       app.User.ID,
	}).Info("Processing lookup invoice request")
	tok, err := svc.FetchUserToken(ctx, app)
	if err != nil {
		return "", false, err
	}
	client := svc.oauthConf.Client(ctx, tok)

	body := bytes.NewBuffer([]byte{})

	// TODO: move to a shared function
	req, err := http.NewRequest("GET", fmt.Sprintf("%s/invoices/%s", svc.cfg.AlbyAPIURL, paymentHash), body)
	if err != nil {
		svc.Logger.WithError(err).Errorf("Error creating request /invoices/%s", paymentHash)
		return "", false, err
	}

	req.Header.Set("User-Agent", "NWC")
	req.Header.Set("Content-Type", "application/json")

	resp, err := client.Do(req)
	if err != nil {
		svc.Logger.WithFields(logrus.Fields{
			"senderPubkey": senderPubkey,
			"paymentHash":  paymentHash,
			"appId":        app.ID,
			"userId":       app.User.ID,
		}).Errorf("Failed to lookup invoice: %v", err)
		return "", false, err
	}

	if resp.StatusCode < 300 {
		responsePayload := &LookupInvoiceResponse{}
		err = json.NewDecoder(resp.Body).Decode(responsePayload)
		if err != nil {
			return "", false, err
		}
		svc.Logger.WithFields(logrus.Fields{
			"senderPubkey":   senderPubkey,
			"paymentHash":    paymentHash,
			"appId":          app.ID,
			"userId":         app.User.ID,
			"paymentRequest": responsePayload.PaymentRequest,
			"settled":        responsePayload.Settled,
		}).Info("Lookup invoice successful")
		return responsePayload.PaymentRequest, responsePayload.Settled, nil
	}

	errorPayload := &ErrorResponse{}
	err = json.NewDecoder(resp.Body).Decode(errorPayload)
	svc.Logger.WithFields(logrus.Fields{
		"senderPubkey":  senderPubkey,
		"paymentHash":   paymentHash,
		"appId":         app.ID,
		"userId":        app.User.ID,
		"APIHttpStatus": resp.StatusCode,
	}).Errorf("Lookup invoice failed %s", string(errorPayload.Message))
	return "", false, errors.New(errorPayload.Message)
}

func (svc *AlbyOAuthService) GetInfo(ctx context.Context, senderPubkey string) (info *NodeInfo, err error) {
	app := App{}
	err = svc.db.Preload("User").First(&app, &App{
		NostrPubkey: senderPubkey,
	}).Error
	if err != nil {
		svc.Logger.WithFields(logrus.Fields{
			"senderPubkey": senderPubkey,
		}).Errorf("App not found: %v", err)
		return nil, err
	}

	svc.Logger.WithFields(logrus.Fields{
		"senderPubkey": senderPubkey,
		"appId":        app.ID,
		"userId":       app.User.ID,
	}).Info("Info fetch successful")
	return &NodeInfo{
		Alias:       "getalby.com",
		Color:       "",
		Pubkey:      "",
		Network:     "mainnet",
		BlockHeight: 0,
		BlockHash:   "",
	}, err
}

func (svc *AlbyOAuthService) GetBalance(ctx context.Context, senderPubkey string) (balance int64, err error) {
	app := App{}
	err = svc.db.Preload("User").First(&app, &App{
		NostrPubkey: senderPubkey,
	}).Error
	if err != nil {
		svc.Logger.WithFields(logrus.Fields{
			"senderPubkey": senderPubkey,
		}).Errorf("App not found: %v", err)
		return 0, err
	}
	tok, err := svc.FetchUserToken(ctx, app)
	if err != nil {
		return 0, err
	}
	client := svc.oauthConf.Client(ctx, tok)

	req, err := http.NewRequest("GET", fmt.Sprintf("%s/balance", svc.cfg.AlbyAPIURL), nil)
	if err != nil {
		svc.Logger.WithError(err).Error("Error creating request /balance")
		return 0, err
	}

	req.Header.Set("User-Agent", "NWC")

	resp, err := client.Do(req)
	if err != nil {
		svc.Logger.WithFields(logrus.Fields{
			"senderPubkey": senderPubkey,
			"appId":        app.ID,
			"userId":       app.User.ID,
		}).Errorf("Failed to fetch balance: %v", err)
		return 0, err
	}

	if resp.StatusCode < 300 {
		responsePayload := &BalanceResponse{}
		err = json.NewDecoder(resp.Body).Decode(responsePayload)
		if err != nil {
			return 0, err
		}
		svc.Logger.WithFields(logrus.Fields{
			"senderPubkey": senderPubkey,
			"appId":        app.ID,
			"userId":       app.User.ID,
		}).Info("Balance fetch successful")
		return int64(responsePayload.Balance), nil
	}

	errorPayload := &ErrorResponse{}
	err = json.NewDecoder(resp.Body).Decode(errorPayload)
	svc.Logger.WithFields(logrus.Fields{
		"senderPubkey":  senderPubkey,
		"appId":         app.ID,
		"userId":        app.User.ID,
		"APIHttpStatus": resp.StatusCode,
	}).Errorf("Balance fetch failed %s", string(errorPayload.Message))
	return 0, errors.New(errorPayload.Message)
}

func (svc *AlbyOAuthService) ListTransactions(ctx context.Context, senderPubkey string, from, until, limit, offset uint64, unpaid bool, invoiceType string) (invoices []Invoice, err error) {
	app := App{}
	err = svc.db.Preload("User").First(&app, &App{
		NostrPubkey: senderPubkey,
	}).Error
	if err != nil {
		svc.Logger.WithFields(logrus.Fields{
			"senderPubkey": senderPubkey,
		}).Errorf("App not found: %v", err)
		return nil, err
	}
	tok, err := svc.FetchUserToken(ctx, app)
	if err != nil {
		return nil, err
	}
	client := svc.oauthConf.Client(ctx, tok)

	urlParams := url.Values{}
	urlParams.Add("page", "1")
	if from != 0 {
		urlParams.Add("q[created_at_gt]", strconv.FormatUint(from, 10))
	}
	if until != 0 {
		urlParams.Add("q[created_at_lt]", strconv.FormatUint(until, 10))
	}
	if limit != 0 {
		urlParams.Add("items", strconv.FormatUint(limit, 10))
	}
	// TODO: Add Offset and Unpaid

	endpoint := "/invoices"

	switch invoiceType {
		case "incoming":
			endpoint += "/incoming"
		case "outgoing":
			endpoint += "/outgoing"
	}

	req, err := http.NewRequest("GET", fmt.Sprintf("%s%s?%s", svc.cfg.AlbyAPIURL, endpoint, urlParams.Encode()), nil)
	if err != nil {
		svc.Logger.WithError(err).Error("Error creating request /invoices")
		return nil, err
	}

	req.Header.Set("User-Agent", "NWC")

	resp, err := client.Do(req)
	if err != nil {
		svc.Logger.WithFields(logrus.Fields{
			"senderPubkey": senderPubkey,
			"appId":        app.ID,
			"userId":       app.User.ID,
		}).Errorf("Failed to fetch invoices: %v", err)
		return nil, err
	}

	if resp.StatusCode < 300 {
		err = json.NewDecoder(resp.Body).Decode(&invoices)
		if err != nil {
			return nil, err
		}
		svc.Logger.WithFields(logrus.Fields{
			"senderPubkey": senderPubkey,
			"appId":        app.ID,
			"userId":       app.User.ID,
		}).Info("Invoices listing successful")
		return invoices, nil
	}

	errorPayload := &ErrorResponse{}
	err = json.NewDecoder(resp.Body).Decode(errorPayload)
	svc.Logger.WithFields(logrus.Fields{
		"senderPubkey":  senderPubkey,
		"appId":         app.ID,
		"userId":        app.User.ID,
		"APIHttpStatus": resp.StatusCode,
	}).Errorf("Invoices listing failed %s", string(errorPayload.Message))
	return nil, errors.New(errorPayload.Message)
}

func (svc *AlbyOAuthService) SendPaymentSync(ctx context.Context, senderPubkey, payReq string) (preimage string, err error) {
	app := App{}
	err = svc.db.Preload("User").First(&app, &App{
		NostrPubkey: senderPubkey,
	}).Error
	if err != nil {
		svc.Logger.WithFields(logrus.Fields{
			"senderPubkey": senderPubkey,
			"bolt11":       payReq,
		}).Errorf("App not found: %v", err)
		return "", err
	}
	svc.Logger.WithFields(logrus.Fields{
		"senderPubkey": senderPubkey,
		"bolt11":       payReq,
		"appId":        app.ID,
		"userId":       app.User.ID,
	}).Info("Processing payment request")
	tok, err := svc.FetchUserToken(ctx, app)
	if err != nil {
		return "", err
	}
	client := svc.oauthConf.Client(ctx, tok)

	body := bytes.NewBuffer([]byte{})
	payload := &PayRequest{
		Invoice: payReq,
	}
	err = json.NewEncoder(body).Encode(payload)

	req, err := http.NewRequest("POST", fmt.Sprintf("%s/payments/bolt11", svc.cfg.AlbyAPIURL), body)
	if err != nil {
		svc.Logger.WithError(err).Error("Error creating request /payments/bolt11")
		return "", err
	}

	req.Header.Set("User-Agent", "NWC")
	req.Header.Set("Content-Type", "application/json")

	resp, err := client.Do(req)
	if err != nil {
		svc.Logger.WithFields(logrus.Fields{
			"senderPubkey": senderPubkey,
			"bolt11":       payReq,
			"appId":        app.ID,
			"userId":       app.User.ID,
		}).Errorf("Failed to pay invoice: %v", err)
		return "", err
	}

	if resp.StatusCode < 300 {
		responsePayload := &PayResponse{}
		err = json.NewDecoder(resp.Body).Decode(responsePayload)
		if err != nil {
			return "", err
		}
		svc.Logger.WithFields(logrus.Fields{
			"senderPubkey": senderPubkey,
			"bolt11":       payReq,
			"appId":        app.ID,
			"userId":       app.User.ID,
			"paymentHash":  responsePayload.PaymentHash,
		}).Info("Payment successful")
		return responsePayload.Preimage, nil
	}

	errorPayload := &ErrorResponse{}
	err = json.NewDecoder(resp.Body).Decode(errorPayload)
	svc.Logger.WithFields(logrus.Fields{
		"senderPubkey":  senderPubkey,
		"bolt11":        payReq,
		"appId":         app.ID,
		"userId":        app.User.ID,
		"APIHttpStatus": resp.StatusCode,
	}).Errorf("Payment failed %s", string(errorPayload.Message))
	return "", errors.New(errorPayload.Message)
}

func (svc *AlbyOAuthService) SendKeysend(ctx context.Context, senderPubkey string, amount int64, destination, preimage string, custom_records []TLVRecord) (preImage string, err error) {
	app := App{}
	err = svc.db.Preload("User").First(&app, &App{
		NostrPubkey: senderPubkey,
	}).Error
	if err != nil {
		svc.Logger.WithFields(logrus.Fields{
			"senderPubkey": senderPubkey,
			"payeePubkey":  destination,
		}).Errorf("App not found: %v", err)
		return "", err
	}
	svc.Logger.WithFields(logrus.Fields{
		"senderPubkey": senderPubkey,
		"payeePubkey":  destination,
		"appId":        app.ID,
		"userId":       app.User.ID,
	}).Info("Processing keysend request")
	tok, err := svc.FetchUserToken(ctx, app)
	if err != nil {
		return "", err
	}
	client := svc.oauthConf.Client(ctx, tok)

	customRecordsMap := make(map[string]string)
	for _, record := range custom_records {
		customRecordsMap[strconv.FormatUint(record.Type, 10)] = record.Value
	}

	body := bytes.NewBuffer([]byte{})
	payload := &KeysendRequest{
		Amount:        amount,
		Destination:   destination,
		CustomRecords: customRecordsMap,
	}
	err = json.NewEncoder(body).Encode(payload)

	// here we don't use the preimage from params
	req, err := http.NewRequest("POST", fmt.Sprintf("%s/payments/keysend", svc.cfg.AlbyAPIURL), body)
	if err != nil {
		svc.Logger.WithError(err).Error("Error creating request /payments/keysend")
		return "", err
	}

	req.Header.Set("User-Agent", "NWC")
	req.Header.Set("Content-Type", "application/json")

	resp, err := client.Do(req)
	if err != nil {
		svc.Logger.WithFields(logrus.Fields{
			"senderPubkey": senderPubkey,
			"payeePubkey":  destination,
			"appId":        app.ID,
			"userId":       app.User.ID,
		}).Errorf("Failed to pay keysend: %v", err)
		return "", err
	}

	if resp.StatusCode < 300 {
		responsePayload := &PayResponse{}
		err = json.NewDecoder(resp.Body).Decode(responsePayload)
		if err != nil {
			return "", err
		}
		svc.Logger.WithFields(logrus.Fields{
			"senderPubkey": senderPubkey,
			"payeePubkey":  destination,
			"appId":        app.ID,
			"userId":       app.User.ID,
			"preimage":     responsePayload.Preimage,
			"paymentHash":  responsePayload.PaymentHash,
		}).Info("Keysend payment successful")
		return responsePayload.Preimage, nil
	}

	errorPayload := &ErrorResponse{}
	err = json.NewDecoder(resp.Body).Decode(errorPayload)
	svc.Logger.WithFields(logrus.Fields{
		"senderPubkey":  senderPubkey,
		"payeePubkey":   destination,
		"appId":         app.ID,
		"userId":        app.User.ID,
		"APIHttpStatus": resp.StatusCode,
	}).Errorf("Payment failed %s", string(errorPayload.Message))
	return "", errors.New(errorPayload.Message)
}

func (svc *AlbyOAuthService) AuthHandler(c echo.Context) error {
	appName := c.QueryParam("c") // c - for client
	// clear current session
	sess, _ := session.Get(CookieName, c)
	if sess.Values["user_id"] != nil {
		delete(sess.Values, "user_id")
		sess.Options.MaxAge = 0
		sess.Options.SameSite = http.SameSiteLaxMode
		if svc.cfg.CookieDomain != "" {
			sess.Options.Domain = svc.cfg.CookieDomain
		}
		sess.Save(c.Request(), c.Response())
	}

	url := svc.oauthConf.AuthCodeURL(appName) // pass on the appName as state
	return c.Redirect(302, url)
}

func (svc *AlbyOAuthService) CallbackHandler(c echo.Context) error {
	code := c.QueryParam("code")
	tok, err := svc.oauthConf.Exchange(c.Request().Context(), code)
	if err != nil {
		svc.Logger.WithError(err).Error("Failed to exchange token")
		return err
	}
	client := svc.oauthConf.Client(c.Request().Context(), tok)

	req, err := http.NewRequest("GET", fmt.Sprintf("%s/user/me", svc.cfg.AlbyAPIURL), nil)
	if err != nil {
		svc.Logger.WithError(err).Error("Error creating request /me")
		return err
	}

	req.Header.Set("User-Agent", "NWC")

	res, err := client.Do(req)
	if err != nil {
		svc.Logger.WithError(err).Error("Failed to fetch /me")
		return err
	}
	me := AlbyMe{}
	err = json.NewDecoder(res.Body).Decode(&me)
	if err != nil {
		svc.Logger.WithError(err).Error("Failed to decode API response")
		return err
	}

	user := User{}
	svc.db.FirstOrInit(&user, User{AlbyIdentifier: me.Identifier})
	user.AccessToken = tok.AccessToken
	user.RefreshToken = tok.RefreshToken
	user.Expiry = tok.Expiry // TODO; probably needs some calculation
	user.Email = me.Email
	user.LightningAddress = me.LightningAddress
	svc.db.Save(&user)

	sess, _ := session.Get(CookieName, c)
	sess.Options.MaxAge = 0
	sess.Options.SameSite = http.SameSiteLaxMode
	if svc.cfg.CookieDomain != "" {
		sess.Options.Domain = svc.cfg.CookieDomain
	}
	sess.Values["user_id"] = user.ID
	sess.Save(c.Request(), c.Response())
	return c.Redirect(302, "/")
}<|MERGE_RESOLUTION|>--- conflicted
+++ resolved
@@ -7,10 +7,7 @@
 	"errors"
 	"fmt"
 	"net/http"
-<<<<<<< HEAD
 	"net/url"
-=======
->>>>>>> f1824b19
 	"strconv"
 
 	"github.com/labstack/echo-contrib/session"
@@ -395,10 +392,10 @@
 	endpoint := "/invoices"
 
 	switch invoiceType {
-		case "incoming":
-			endpoint += "/incoming"
-		case "outgoing":
-			endpoint += "/outgoing"
+	case "incoming":
+		endpoint += "/incoming"
+	case "outgoing":
+		endpoint += "/outgoing"
 	}
 
 	req, err := http.NewRequest("GET", fmt.Sprintf("%s%s?%s", svc.cfg.AlbyAPIURL, endpoint, urlParams.Encode()), nil)
