--- conflicted
+++ resolved
@@ -87,13 +87,8 @@
 	if err != nil {
 		log.Fatalf("Error converting nostr privkey to pubkey: %v", err)
 	}
-<<<<<<< HEAD
-	// Migrate the schema
-	err = db.AutoMigrate(&User{}, &App{}, &AppPermission{}, &NostrEvent{}, &Payment{})
-=======
 	cfg.IdentityPubkey = identityPubkey
 	npub, err := nip19.EncodePublicKey(identityPubkey)
->>>>>>> a615d8a5
 	if err != nil {
 		log.Fatalf("Error converting nostr privkey to pubkey: %v", err)
 	}
