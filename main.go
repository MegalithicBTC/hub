--- conflicted
+++ resolved
@@ -28,14 +28,6 @@
 	if err != nil {
 		log.Fatalf("Error loading environment variables: %v", err)
 	}
-<<<<<<< HEAD
-	relay, err := nostr.RelayConnect(context.Background(), cfg.Relay)
-	if err != nil {
-		log.Fatal(err)
-	}
-=======
-
->>>>>>> 0bfb4cbc
 	identityPubkey, err := nostr.GetPublicKey(cfg.NostrSecretKey)
 	if err != nil {
 		log.Fatalf("Error converting nostr privkey to pubkey: %v", err)
@@ -107,23 +99,23 @@
 	//Start infinite loop which will be only broken by canceling ctx (SIGINT)
 	//TODO: we can start this loop for multiple relays
 	for {
-		logrus.Info("Connecting to the relay")
+		svc.Logger.Info("Connecting to the relay")
 		relay, err := nostr.RelayConnect(ctx, cfg.Relay)
 		if err != nil {
-			logrus.Fatal(err)
+			svc.Logger.Fatal(err)
 		}
-		logrus.Info("Subscribing to events")
+		svc.Logger.Info("Subscribing to events")
 		sub := relay.Subscribe(ctx, svc.createFilters())
 		err = svc.StartSubscription(ctx, sub)
 		if err != nil {
 			//err being non-nil means that we have an error on the websocket error channel. In this case we just try to reconnect.
-			logrus.WithError(err).Error("Got an error from the relay. Reconnecting...")
+			svc.Logger.WithError(err).Error("Got an error from the relay. Reconnecting...")
 			continue
 		}
 		//err being nil means that the context was canceled and we should exit the program.
 		break
 	}
-	logrus.Info("Graceful shutdown completed. Goodbye.")
+	svc.Logger.Info("Graceful shutdown completed. Goodbye.")
 }
 
 func (svc *Service) createFilters() nostr.Filters {
@@ -134,20 +126,5 @@
 	if svc.cfg.ClientPubkey != "" {
 		filter.Authors = []string{svc.cfg.ClientPubkey}
 	}
-<<<<<<< HEAD
-	filters = []nostr.Filter{filter}
-	svc.Logger.Info(filters)
-
-	sub := relay.Subscribe(ctx, filters)
-	svc.Logger.Info("listening to events")
-	wg.Add(1)
-	go func() {
-		svc.StartSubscription(ctx, sub)
-		wg.Done()
-	}()
-	wg.Wait()
-	svc.Logger.Info("Graceful shutdown completed. Goodbye.")
-=======
 	return []nostr.Filter{filter}
->>>>>>> 0bfb4cbc
 }