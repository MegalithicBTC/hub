package main

import (
	"context"
	"log"
	"os"
	"os/signal"
	"sync"

	"github.com/getAlby/lndhub.go/lnd"
	"github.com/joho/godotenv"
	"github.com/kelseyhightower/envconfig"
	"github.com/lightningnetwork/lnd/lnrpc"
	"github.com/nbd-wtf/go-nostr"
	"github.com/nbd-wtf/go-nostr/nip19"
	"github.com/sirupsen/logrus"
)

func main() {

	// Load config from environment variables / .env file
	godotenv.Load(".env")
	cfg := &Config{}
	err := envconfig.Process("", cfg)
	if err != nil {
		log.Fatalf("Error loading environment variables: %v", err)
	}
	relay, err := nostr.RelayConnect(context.Background(), cfg.Relay)
	if err != nil {
		logrus.Fatal(err)
	}
	identityPubkey, err := nostr.GetPublicKey(cfg.NostrSecretKey)
	if err != nil {
		log.Fatalf("Error converting nostr privkey to pubkey: %v", err)
	}
	cfg.IdentityPubkey = identityPubkey
	npub, err := nip19.EncodePublicKey(identityPubkey)
	if err != nil {
		log.Fatalf("Error converting nostr privkey to pubkey: %v", err)
	}

	logrus.Infof("Starting nostr-wallet-connect. My npub is %s", npub)
	svc := Service{
		cfg: cfg,
	}
	ctx := context.Background()
	ctx, _ = signal.NotifyContext(ctx, os.Interrupt)
	var wg sync.WaitGroup
	switch cfg.LNBackendType {
	case LNDBackendType:
		lndClient, err := lnd.NewLNDclient(lnd.LNDoptions{
			Address:      cfg.LNDAddress,
			CertFile:     cfg.LNDCertFile,
			MacaroonFile: cfg.LNDMacaroonFile,
		})
		if err != nil {
			logrus.Fatal(err)
		}
		info, err := lndClient.GetInfo(ctx, &lnrpc.GetInfoRequest{})
		if err != nil {
			logrus.Fatal(err)
		}
		logrus.Infof("Connected to LND - alias %s", info.Alias)
		svc.lnClient = &LNDWrapper{lndClient}
	case AlbyBackendType:
		oauthService, err := NewAlbyOauthService(cfg)
		if err != nil {
			logrus.Fatal(err)
		}
		wg.Add(1)
		go func() {
			oauthService.Start(ctx)
			logrus.Info("OAuth server exited")
			wg.Done()
		}()
		svc.lnClient = oauthService
	}
	var filters nostr.Filters
<<<<<<< HEAD
	filters = []nostr.Filter{{
		Tags:  nostr.TagMap{"p": []string{svc.cfg.IdentityPubkey}},
=======
	filter := nostr.Filter{
		Tags:  nostr.TagMap{"p": []string{svc.IdentityPubkey}},
>>>>>>> 665d2680
		Kinds: []int{NIP_47_REQUEST_KIND},
	}
	if svc.cfg.ClientPubkey != "" {
		filter.Authors = []string{svc.cfg.ClientPubkey}
	}
	filters = []nostr.Filter{filter}
	logrus.Info(filters)

	sub := relay.Subscribe(ctx, filters)
	logrus.Info("listening to events")
	wg.Add(1)
	go func() {
		svc.StartSubscription(ctx, sub)
		wg.Done()
	}()
	wg.Wait()
	logrus.Info("Graceful shutdown completed. Goodbye.")
}<|MERGE_RESOLUTION|>--- conflicted
+++ resolved
@@ -76,13 +76,8 @@
 		svc.lnClient = oauthService
 	}
 	var filters nostr.Filters
-<<<<<<< HEAD
-	filters = []nostr.Filter{{
+	filter := nostr.Filter{
 		Tags:  nostr.TagMap{"p": []string{svc.cfg.IdentityPubkey}},
-=======
-	filter := nostr.Filter{
-		Tags:  nostr.TagMap{"p": []string{svc.IdentityPubkey}},
->>>>>>> 665d2680
 		Kinds: []int{NIP_47_REQUEST_KIND},
 	}
 	if svc.cfg.ClientPubkey != "" {
