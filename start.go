--- conflicted
+++ resolved
@@ -1,11 +1,8 @@
 package main
 
 import (
-<<<<<<< HEAD
 	"errors"
-=======
 	"time"
->>>>>>> dcf61744
 
 	"github.com/nbd-wtf/go-nostr"
 	"github.com/nbd-wtf/go-nostr/nip19"
