--- conflicted
+++ resolved
@@ -9,20 +9,12 @@
 	github.com/labstack/echo/v4 v4.10.2
 	github.com/nbd-wtf/go-nostr v0.13.2
 	github.com/nbd-wtf/ln-decodepay v1.11.1
-<<<<<<< HEAD
 	github.com/stretchr/testify v1.8.2
-=======
-	github.com/stretchr/testify v1.8.1
->>>>>>> 2ea14180
 	golang.org/x/oauth2 v0.4.0
 	google.golang.org/grpc v1.53.0
 	gopkg.in/DataDog/dd-trace-go.v1 v1.47.0
-<<<<<<< HEAD
 	gopkg.in/macaroon.v2 v2.1.0
-	gorm.io/gorm v1.24.0
-=======
 	gorm.io/gorm v1.25.0
->>>>>>> 2ea14180
 )
 
 require (
@@ -160,21 +152,12 @@
 	go.uber.org/zap v1.24.0 // indirect
 	go4.org/intern v0.0.0-20211027215823-ae77deb06f29 // indirect
 	go4.org/unsafe/assume-no-moving-gc v0.0.0-20220617031537-928513b29760 // indirect
-<<<<<<< HEAD
-	golang.org/x/crypto v0.7.0 // indirect
-	golang.org/x/mod v0.8.0 // indirect
-	golang.org/x/net v0.8.0 // indirect
-	golang.org/x/sys v0.6.0 // indirect
-	golang.org/x/term v0.6.0 // indirect
-	golang.org/x/text v0.8.0 // indirect
-=======
 	golang.org/x/crypto v0.9.0 // indirect
 	golang.org/x/mod v0.8.0 // indirect
 	golang.org/x/net v0.10.0 // indirect
 	golang.org/x/sys v0.8.0 // indirect
 	golang.org/x/term v0.8.0 // indirect
 	golang.org/x/text v0.9.0 // indirect
->>>>>>> 2ea14180
 	golang.org/x/time v0.3.0 // indirect
 	golang.org/x/tools v0.6.0 // indirect
 	golang.org/x/xerrors v0.0.0-20200804184101-5ec99f83aff1 // indirect
